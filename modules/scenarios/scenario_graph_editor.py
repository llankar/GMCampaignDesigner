import json
import math
import customtkinter as ctk
import tkinter.font as tkFont
import re
import os
import ctypes
from ctypes import wintypes
#import logging
import tkinter as tk
from tkinter import filedialog, messagebox, ttk, Menu
from PIL import Image, ImageTk
import textwrap
import html

try:  # Optional rich-text renderer for detail panel content
    from tkhtmlview import HTMLLabel  # type: ignore
except Exception:  # pragma: no cover - fallback when library is absent
    HTMLLabel = None

from modules.helpers.template_loader import load_template
from modules.generic.generic_model_wrapper import GenericModelWrapper
from modules.generic.generic_editor_window import GenericEditorWindow
from modules.generic.generic_list_selection_view import GenericListSelectionView
from modules.helpers.config_helper import ConfigHelper
from modules.helpers.text_helpers import format_longtext
from modules.ui.image_viewer import show_portrait
from modules.helpers.template_loader import load_template
from modules.audio.entity_audio import (
    get_entity_audio_value,
    play_entity_audio,
    stop_entity_audio,
)
from modules.helpers.logging_helper import log_module_import

log_module_import(__name__)

# Global constants
PORTRAIT_FOLDER = os.path.join(ConfigHelper.get_campaign_dir(), "assets", "portraits")
MAX_PORTRAIT_SIZE = (128, 128)
ENTITY_TOOLTIP_PORTRAIT_MAX_SIZE = (180, 180)
ctk.set_appearance_mode("Dark")
ctk.set_default_color_theme("blue")


class LinkEditDialog(ctk.CTkToplevel):
    def __init__(self, master, link_record, scene_lookup):
        super().__init__(master)
        self.title("Edit Link")
        self.resizable(False, False)
        self.transient(master)
        self.grab_set()
        self.result = None
        self.link_record = link_record or {}
        self.scene_lookup = scene_lookup or {}

        self.columnconfigure(1, weight=1)

        link_text = (self.link_record.get("text") or "").strip()
        link_data = self.link_record.get("link_data")
        if not isinstance(link_data, dict):
            link_data = {}

        ctk.CTkLabel(self, text="Label:").grid(row=0, column=0, padx=12, pady=(12, 6), sticky="w")
        self.label_var = tk.StringVar(value=link_text)
        self.label_entry = ctk.CTkEntry(self, textvariable=self.label_var, width=320)
        self.label_entry.grid(row=0, column=1, padx=12, pady=(12, 6), sticky="ew")

        ctk.CTkLabel(self, text="Target Scene Tag:").grid(row=1, column=0, padx=12, pady=6, sticky="w")
        tag_options = sorted([tag for tag in self.scene_lookup.keys() if tag])
        initial_target = self._initial_target_value(link_data)
        if initial_target and initial_target not in tag_options:
            tag_options.append(initial_target)
            tag_options.sort()
        self.target_var = tk.StringVar(value=initial_target)
        self.target_combo = ctk.CTkComboBox(
            self,
            variable=self.target_var,
            values=tag_options,
            state="readonly" if tag_options else "normal",
            width=320,
        )
        self.target_combo.grid(row=1, column=1, padx=12, pady=6, sticky="ew")
        if initial_target:
            self.target_combo.set(initial_target)

        ctk.CTkLabel(self, text="Conditional metadata (JSON):").grid(
            row=2, column=0, padx=12, pady=6, sticky="nw"
        )
        self.metadata_textbox = ctk.CTkTextbox(self, width=320, height=140)
        self.metadata_textbox.grid(row=2, column=1, padx=12, pady=6, sticky="ew")
        initial_metadata = self._prepare_initial_metadata(link_data)
        if initial_metadata:
            self.metadata_textbox.insert("1.0", initial_metadata)

        button_frame = ctk.CTkFrame(self)
        button_frame.grid(row=3, column=0, columnspan=2, padx=12, pady=(6, 12), sticky="e")

        cancel_btn = ctk.CTkButton(button_frame, text="Cancel", command=self._on_cancel)
        cancel_btn.pack(side="right", padx=(0, 6))
        save_btn = ctk.CTkButton(button_frame, text="Save", command=self._on_submit)
        save_btn.pack(side="right")

        self.protocol("WM_DELETE_WINDOW", self._on_cancel)
        self.after(100, self._focus_label_entry)

    def _focus_label_entry(self):
        self.label_entry.focus_set()
        self.label_entry.icursor("end")

    def _initial_target_value(self, link_data):
        target_tag = self.link_record.get("target_tag") or self.link_record.get("to")
        if target_tag:
            return target_tag
        if isinstance(link_data, dict):
            return link_data.get("target_tag") or link_data.get("target") or ""
        return ""

    def _prepare_initial_metadata(self, link_data):
        metadata_value = None
        if isinstance(link_data, dict):
            if link_data.get("conditions") is not None:
                metadata_value = link_data.get("conditions")
            elif link_data.get("metadata") is not None:
                metadata_value = link_data.get("metadata")
        if metadata_value is None:
            return ""
        try:
            return json.dumps(metadata_value, indent=2)
        except TypeError:
            return str(metadata_value)

    def _on_submit(self):
        text_value = (self.label_var.get() or "").strip()
        if not text_value:
            messagebox.showerror("Validation", "Link label cannot be empty.")
            return

        target_value = (self.target_var.get() or "").strip()
        if not target_value:
            messagebox.showerror("Validation", "A target scene tag must be selected.")
            return
        if target_value not in self.scene_lookup:
            messagebox.showerror("Validation", "Selected target tag is not valid.")
            return

        metadata_text = self.metadata_textbox.get("1.0", "end").strip()
        metadata_payload = None
        if metadata_text:
            try:
                metadata_payload = json.loads(metadata_text)
            except json.JSONDecodeError as exc:
                messagebox.showerror("Validation", f"Metadata must be valid JSON: {exc}")
                return

        self.result = {
            "text": text_value,
            "target_tag": target_value,
            "metadata": metadata_payload,
        }
        self.destroy()

    def _on_cancel(self):
        self.result = None
        self.destroy()

#logging.basicConfig(level=logging.DEBUG)

ENTITY_TOOLTIP_HIDE_DELAY_MS = 600

SCENE_CARD_WIDTHS = {
    "S": 260,
    "M": 320,
    "L": 380,
}

SCENE_TYPE_STYLE_MAP = {
    "setup": {"label": "Setup", "color": "#3B82F6"},
    "choice": {"label": "Choice", "color": "#8B5CF6"},
    "investigation": {"label": "Investigation", "color": "#F59E0B"},
    "combat": {"label": "Combat", "color": "#EF4444"},
    "outcome": {"label": "Outcome", "color": "#10B981"},
    "social": {"label": "Social", "color": "#6366F1"},
    "travel": {"label": "Travel", "color": "#0EA5E9"},
    "downtime": {"label": "Downtime", "color": "#A855F7"},
}

SCENE_CARD_BG = "#23262F"
SCENE_CARD_BORDER = "#3B3F4C"

TAG_SANITIZE_PATTERN = re.compile(r"[^0-9A-Za-z_]")
TAG_UNDERSCORE_COLLAPSE_PATTERN = re.compile(r"_+")

DETAIL_PANEL_WIDTH = 350
DETAIL_PANEL_PADDING = 12


def clean_longtext(data, max_length=2000):
    # First, get the plain text using your existing helper.
    text = format_longtext(data, max_length)
    # Remove curly braces.
    text = re.sub(r'[{}]', '', text)
    # Remove backslash control words (simple approach).
    text = re.sub(r'\\[a-zA-Z]+\s?', '', text)
    return text.strip()

class ScenarioGraphEditor(ctk.CTkFrame):
    def __init__(self, master,
                scenario_wrapper: GenericModelWrapper,
                npc_wrapper: GenericModelWrapper,
                creature_wrapper: GenericModelWrapper,
                place_wrapper: GenericModelWrapper,
                *args, **kwargs):
        super().__init__(master, *args, **kwargs)
        self.scenario_wrapper = scenario_wrapper
        self.npc_wrapper = npc_wrapper
        self.creature_wrapper = creature_wrapper
        self.place_wrapper = place_wrapper
        self.node_holder_images = {}    # <- keep PhotoImage refs here
        self.node_bboxes = {}
        self.node_images = {}  # Prevent garbage collection of PhotoImage objects
        self.overlay_images={}
        # Preload NPC, Creature and Place data for quick lookup.
        self.npcs = {npc["Name"]: npc for npc in self.npc_wrapper.load_items()}
        self.creatures = {creature["Name"]: creature for creature in self.creature_wrapper.load_items()}
        self.places = {pl["Name"]: pl for pl in self.place_wrapper.load_items()}

        self.scenario = None
        self.canvas_scale = 1.0
        self.zoom_factor = 1.1
        self.type_icon_paths = {
            "npc": "assets/npc_icon.png",
            "place": "assets/places_icon.png",
            "scenario": "assets/gm_screen_icon.png",
            "creature": "assets/creature_icon.png",
            "scene": "assets/scenario_icon.png",
        }
        self.type_icons = {}
        self._scaled_type_icons = {}
        
        # Graph structure.
        self.graph = {"nodes": [], "links": []}
        self.node_positions = {}   # Maps node_tag -> (x, y)
        self.node_rectangles = {}  # Maps node_tag -> rectangle_id
        self.selected_node = None
        self.selected_items = []
        self.drag_start = None
        self.original_positions = {}
        self.canvas_link_items = {}
        self.scene_flow_scenes = []
        self.scene_flow_scene_lookup = {}

        self.detail_panel_width = DETAIL_PANEL_WIDTH
        self.detail_panel_padding = DETAIL_PANEL_PADDING
        self._detail_panel_visible = True

        # Tooltip state for scene entity portraits
        self._entity_tooltip_window = None
        self._entity_tooltip_after_id = None
        self._entity_tooltip_pending = None
        self._entity_tooltip_image_cache = {}
        self._entity_tooltip_hide_after_id = None
        self._entity_tooltip_active_tag = None

        self.init_toolbar()
        self.active_detail_scene_tag = None
        postit_path = "assets/images/post-it.png"
        pin_path = "assets/images/thumbtack.png"

        # Layout container combining canvas and side panel
        self.main_container = ctk.CTkFrame(self)
        self.main_container.pack(fill="both", expand=True)

        self.canvas_frame = ctk.CTkFrame(self.main_container)
        self.canvas_frame.grid(row=0, column=0, sticky="nsew")
        self.detail_panel = ctk.CTkFrame(self.main_container, fg_color="#1B1D23", corner_radius=0)
        self.detail_panel.grid(row=0, column=1, sticky="nsew")
        self.detail_panel.configure(width=self.detail_panel_width)
        self.detail_panel.grid_propagate(False)

        self.main_container.grid_rowconfigure(0, weight=1)
        self.main_container.grid_columnconfigure(0, weight=1)
        self.main_container.grid_columnconfigure(1, weight=0, minsize=self.detail_panel_width)

        self.canvas = ctk.CTkCanvas(self.canvas_frame, bg="#2B2B2B", highlightthickness=0)
        self.h_scrollbar = ttk.Scrollbar(self.canvas_frame, orient="horizontal", command=self.canvas.xview)
        self.v_scrollbar = ttk.Scrollbar(self.canvas_frame, orient="vertical", command=self.canvas.yview)
        self.canvas.configure(xscrollcommand=self.h_scrollbar.set, yscrollcommand=self.v_scrollbar.set)
        self.canvas.grid(row=0, column=0, sticky="nsew")
        VIRTUAL_WIDTH = 5000
        VIRTUAL_HEIGHT = 5000
        if os.path.exists(postit_path):
            img = Image.open(postit_path).convert("RGBA")
            self.postit_base = img

        if os.path.exists(pin_path):
            pin_img = Image.open(pin_path)
            self.pin_image = ImageTk.PhotoImage(pin_img.resize((32, 32), Image.Resampling.LANCZOS), master=self.canvas)
        # Load and display the background image at the top-left
        background_path = "assets/images/corkboard_bg.png"
       
        if os.path.exists(background_path):
            self.background_image = Image.open(background_path)

            # Resize the PIL image (e.g. 2x scale)
            zoom_factor = 2
            w=1920
            h=1080
            self.background_image = self.background_image.resize((w * zoom_factor, h * zoom_factor), Image.Resampling.LANCZOS)

            self.background_photo = ImageTk.PhotoImage(self.background_image, master=self.canvas)
            self.background_id = self.canvas.create_image(
                0, 0,
                image=self.background_photo,
                anchor="center",  # or "nw" if you want top-left alignment
                tags="background"
            )
            self.canvas.tag_lower("background")

        self._load_default_type_icons()

        self.h_scrollbar.grid(row=1, column=0, sticky="ew")
        self.v_scrollbar.grid(row=0, column=1, sticky="ns")
        self.canvas_frame.grid_rowconfigure(0, weight=1)
        self.canvas_frame.grid_columnconfigure(0, weight=1)
        self._init_detail_panel()

        # Start with the detail panel hidden until the scene flow view is shown.
        self._hide_detail_panel()

        # Global mouse events.
        self.canvas.bind("<Button-1>", self.start_drag)
        self.canvas.bind("<B1-Motion>", self.on_drag)
        self.canvas.bind("<Button-3>", self.on_right_click)
        self.canvas.bind("<Double-Button-1>", self.on_double_click)
        self.canvas.bind("<MouseWheel>", self._on_mousewheel_y)
        self.canvas.bind("<Control-MouseWheel>", self._on_zoom)  # Windows
        self.canvas.bind("<Control-Button-4>", self._on_zoom)    # Linux scroll up
        self.canvas.bind("<Control-Button-5>", self._on_zoom)    # Linux scroll down
        self.canvas.bind("<Shift-Button-4>", self._on_mousewheel_x)
        self.canvas.bind("<Shift-Button-5>", self._on_mousewheel_x)
        self._is_panning = False
        self.canvas.bind("<Button-2>", self._start_canvas_pan)
        self.canvas.bind("<B2-Motion>", self._do_canvas_pan)
        self.canvas.bind("<ButtonRelease-2>", self._end_canvas_pan)

    def _sanitize_tag_component(self, value):
        text = str(value or "")
        text = text.replace(" ", "_")
        text = TAG_SANITIZE_PATTERN.sub("_", text)
        text = TAG_UNDERSCORE_COLLAPSE_PATTERN.sub("_", text)
        return text

    def _build_tag(self, prefix, name=None):
        prefix_part = self._sanitize_tag_component(prefix)
        if name is None:
            return prefix_part
        name_part = self._sanitize_tag_component(name)
        return f"{prefix_part}_{name_part}"

    def _on_zoom(self, event):
        if event.delta > 0 or event.num == 4:
            scale = self.zoom_factor
        else:
            scale = 1 / self.zoom_factor

        new_scale = self.canvas_scale * scale
        new_scale = max(0.5, min(new_scale, 2.5))  # Clamp zoom to reasonable range
        scale_change = new_scale / self.canvas_scale
        self.canvas_scale = new_scale

        # Use mouse pointer as anchor for better UX
        anchor_x = self.canvas.canvasx(event.x)
        anchor_y = self.canvas.canvasy(event.y)

        # Rescale all node positions
        for tag, (x, y) in self.node_positions.items():
            dx = x - anchor_x
            dy = y - anchor_y
            new_x = anchor_x + dx * scale_change
            new_y = anchor_y + dy * scale_change
            self.node_positions[tag] = (new_x, new_y)

            # Update x/y in the node data as well
            for node in self.graph["nodes"]:
                node_tag = self._build_tag(node.get('type', ''), node.get('name', ''))
                if node_tag == tag:
                    node["x"], node["y"] = new_x, new_y
                    break

        self.draw_graph()

        # Optional: zoom font sizes, overlays, etc., here if you want to support them visually
    def reset_zoom(self):
        self.canvas_scale = 1.0

        # Restore original node positions
        for node in self.graph["nodes"]:
            tag = self._build_tag(node.get('type', ''), node.get('name', ''))
            if tag in self.original_positions:
                x, y = self.original_positions[tag]
                node["x"] = x
                node["y"] = y

        # Rebuild node_positions from graph data
        self.node_positions = {
            self._build_tag(node.get('type', ''), node.get('name', '')): (node["x"], node["y"])
            for node in self.graph["nodes"]
        }

        self.draw_graph()
    
    def init_toolbar(self):
        toolbar = ctk.CTkFrame(self)
        toolbar.pack(fill="x", padx=5, pady=5)
        ctk.CTkButton(toolbar, text="Select Scenario", command=self.select_scenario).pack(side="left", padx=5)
        ctk.CTkButton(toolbar, text="Save Graph", command=self.save_graph).pack(side="left", padx=5)
        ctk.CTkButton(toolbar, text="Load Graph", command=self.load_graph).pack(side="left", padx=5)
        ctk.CTkButton(toolbar, text="Reset Zoom", command=self.reset_zoom).pack(side="left", padx=5)

    def _init_detail_panel(self):
        pad = self.detail_panel_padding
        wrap_length = max(10, self.detail_panel_width - 2 * pad)
        self.detail_panel_title = ctk.CTkLabel(
            self.detail_panel,
            text="Scene Details",
            font=ctk.CTkFont(size=16, weight="bold"),
            anchor="w",
            justify="left",
            wraplength=wrap_length,
        )
        self.detail_panel_title.pack(fill="x", padx=pad, pady=(pad, 4))

        self.detail_panel_meta = ctk.CTkLabel(
            self.detail_panel,
            text="Select a scene card to view its full content.",
            justify="left",
            anchor="w",
            wraplength=wrap_length,
        )
        self.detail_panel_meta.pack(fill="x", padx=pad)

        self.detail_html_label = None
        self.detail_textbox = None
        self._rich_renderer_available = False

        self.detail_content_container = ctk.CTkFrame(
            self.detail_panel,
            fg_color="transparent",
        )
        self.detail_content_container.pack(fill="both", expand=True, padx=pad, pady=(8, pad))

        if HTMLLabel is not None:
            try:
                panel_bg = self._resolve_panel_background_color()
                self.detail_html_label = HTMLLabel(
                    self.detail_content_container,
                    html="",
                    background=panel_bg,
                    foreground="#F8FAFC",
                )
                self.detail_html_label.pack(fill="both", expand=True)
                self.detail_html_label.pack_configure(pady=(0, 8))
                self._rich_renderer_available = True
            except Exception:
                self.detail_html_label = None
                self._rich_renderer_available = False

        if not self._rich_renderer_available:
            self._create_plain_textbox()

        self.entity_heading_label = ctk.CTkLabel(
            self.detail_content_container,
            text="Key Entities",
            font=ctk.CTkFont(size=14, weight="bold"),
            anchor="w",
            justify="left",
        )
        self.entity_button_container = ctk.CTkFrame(
            self.detail_content_container,
            fg_color="transparent",
        )

        self._clear_detail_panel()

    def _resolve_panel_background_color(self):
        try:
            bg = self.detail_panel.cget("fg_color")
        except Exception:
            bg = None
        if isinstance(bg, (tuple, list)):
            bg = bg[-1]
        if not bg or bg in {"", "transparent"}:
            return "#1F2933"
        return bg

    def _create_plain_textbox(self):
        if self.detail_textbox is None or not int(self.detail_textbox.winfo_exists()):
            self.detail_textbox = ctk.CTkTextbox(
                self.detail_content_container,
                wrap="word",
            )
        if not self.detail_textbox.winfo_manager():
            self.detail_textbox.pack(fill="both", expand=True)
        self.detail_textbox.pack_configure(pady=(0, 8))
        self.detail_textbox.configure(state="disabled")

    def _fallback_to_plain_text(self, text):
        if self.detail_html_label is not None:
            try:
                self.detail_html_label.pack_forget()
                self.detail_html_label.destroy()
            except Exception:
                pass
            finally:
                self.detail_html_label = None
        self._rich_renderer_available = False
        self._create_plain_textbox()
        if self.detail_textbox is not None:
            self.detail_textbox.configure(state="normal")
            self.detail_textbox.delete("1.0", "end")
            self.detail_textbox.insert("1.0", text)
            self.detail_textbox.configure(state="disabled")

    def _update_detail_text(self, html_text, plain_text):
        if self._rich_renderer_available and self.detail_html_label is not None:
            try:
                self.detail_html_label.set_html(html_text)
                if self.detail_textbox is not None and self.detail_textbox.winfo_manager():
                    self.detail_textbox.pack_forget()
                return
            except Exception:
                self._fallback_to_plain_text(plain_text)
                return

        if self.detail_textbox is None:
            self._create_plain_textbox()

        if self.detail_textbox is not None:
            self.detail_textbox.configure(state="normal")
            self.detail_textbox.delete("1.0", "end")
            self.detail_textbox.insert("1.0", plain_text)
            self.detail_textbox.configure(state="disabled")
        if self.detail_html_label is not None and self.detail_html_label.winfo_manager():
            self.detail_html_label.pack_forget()

    def _rebuild_entity_buttons(self, entities):
        if not hasattr(self, "entity_button_container"):
            return

        for child in list(self.entity_button_container.winfo_children()):
            try:
                child.destroy()
            except Exception:
                pass

        if hasattr(self, "entity_heading_label") and self.entity_heading_label.winfo_manager():
            self.entity_heading_label.pack_forget()
        if self.entity_button_container.winfo_manager():
            self.entity_button_container.pack_forget()

        valid_entities = [ent for ent in (entities or []) if isinstance(ent, dict)]
        if not valid_entities:
            return

        if hasattr(self, "entity_heading_label") and not self.entity_heading_label.winfo_manager():
            self.entity_heading_label.pack(fill="x", pady=(0, 4))
        if not self.entity_button_container.winfo_manager():
            self.entity_button_container.pack(fill="x", pady=(0, 8))

        for index, entity in enumerate(valid_entities):
            label_text = self._format_entity_button_label(entity)
            button = ctk.CTkButton(
                self.entity_button_container,
                text=label_text,
                anchor="w",
                command=lambda ent=entity: self._open_entity_editor(ent),
            )
            button.pack(fill="x", pady=(0 if index == 0 else 4, 0))
            try:
                button.configure(takefocus=True)
            except Exception:
                pass
            button.bind("<Return>", lambda _event, btn=button: btn.invoke())
            button.bind("<space>", lambda _event, btn=button: btn.invoke())

    def _format_entity_button_label(self, entity):
        if not isinstance(entity, dict):
            return "Unnamed Entity"
        name = (entity.get("name") or entity.get("Name") or "Unnamed").strip() or "Unnamed"
        ent_type = (entity.get("type") or entity.get("Type") or "").strip()
        if ent_type:
            return f"{name} ({ent_type.title()})"
        return name

    def _open_entity_editor(self, entity_entry):
        context = self._resolve_entity_editor_context(entity_entry)
        if not context:
            messagebox.showinfo("Entity", "No editor is available for this entity.")
            return

        record = context.get("record")
        wrapper = context.get("wrapper")
        template_key = context.get("template_key")
        display_type = context.get("display_type") or "Entity"
        entity_name = context.get("entity_name") or "Entity"

        if not record or not wrapper:
            messagebox.showwarning(
                display_type,
                f"Unable to locate data for {display_type.rstrip('s')} '{entity_name}'.",
            )
            return

        try:
            template = load_template(template_key)
        except Exception as exc:
            messagebox.showerror(display_type, f"Unable to load editor template: {exc}")
            return

        GenericEditorWindow(None, record, template, wrapper)

    def _resolve_entity_editor_context(self, entity_entry):
        if not isinstance(entity_entry, dict):
            return None

        raw_name = entity_entry.get("name") or entity_entry.get("Name") or ""
        raw_type = entity_entry.get("type") or entity_entry.get("Type") or ""
        name = str(raw_name).strip()
        ent_type = str(raw_type).strip().lower()

        if not name:
            return None

        type_aliases = {
            "character": "npc",
            "ally": "npc",
            "npcs": "npc",
            "monster": "creature",
            "enemy": "creature",
            "foe": "creature",
            "creatures": "creature",
            "places": "place",
            "location": "place",
            "locations": "place",
            "site": "place",
        }
        base_type = type_aliases.get(ent_type, ent_type or "npc")

        collection = None
        wrapper = None
        template_key = None
        display_type = None
        record = None

        if base_type == "npc":
            collection = getattr(self, "npcs", {})
            wrapper = getattr(self, "npc_wrapper", None)
            template_key = "npcs"
            display_type = "NPCs"
            record = self._lookup_entity_by_name("npc", name)
        elif base_type == "creature":
            collection = getattr(self, "creatures", {})
            wrapper = getattr(self, "creature_wrapper", None)
            template_key = "creatures"
            display_type = "Creatures"
            record = self._lookup_entity_by_name("creature", name)
        elif base_type == "place":
            collection = getattr(self, "places", {})
            wrapper = getattr(self, "place_wrapper", None)
            template_key = "places"
            display_type = "Places"
            record = self._lookup_entity_by_name("place", name)
        elif base_type == "faction":
            collection = getattr(self, "factions", {})
            wrapper = getattr(self, "faction_wrapper", None)
            template_key = "factions"
            display_type = "Factions"
            record = self._lookup_from_collection(collection, name)
        elif base_type == "scenario":
            collection = {str((self.scenario or {}).get("Title", "")): self.scenario}
            wrapper = getattr(self, "scenario_wrapper", None)
            template_key = "scenarios"
            display_type = "Scenarios"
            record = self._lookup_from_collection(collection, name)

        if record is None and collection:
            record = self._lookup_from_collection(collection, name)

        if not template_key:
            return None

        return {
            "record": record,
            "wrapper": wrapper,
            "template_key": template_key,
            "display_type": display_type,
            "entity_name": name,
        }

    @staticmethod
    def _lookup_from_collection(collection, name):
        if not isinstance(collection, dict):
            return None
        if name in collection:
            return collection[name]
        lower = name.lower()
        for key, value in collection.items():
            try:
                if str(key).lower() == lower:
                    return value
            except Exception:
                continue
        return None

    @staticmethod
    def _apply_inline_markup(text):
        escaped = html.escape(text, quote=False)
        escaped = re.sub(r"\*\*(.+?)\*\*", lambda m: f"<strong>{m.group(1)}</strong>", escaped)
        escaped = re.sub(
            r"(?<!_)__(?!_)(.+?)(?<!_)__(?!_)",
            lambda m: f"<strong>{m.group(1)}</strong>",
            escaped,
        )
        escaped = re.sub(
            r"(?<!\*)\*(?!\s)(.+?)(?<!\s)\*(?!\*)",
            lambda m: f"<em>{m.group(1)}</em>",
            escaped,
        )
        escaped = re.sub(
            r"(?<!_)_(?!_)(.+?)(?<!_)_(?!_)",
            lambda m: f"<em>{m.group(1)}</em>",
            escaped,
        )
        escaped = re.sub(r"`(.+?)`", lambda m: f"<code>{m.group(1)}</code>", escaped)
        return escaped

    def _convert_scene_text_to_html(self, text):
        trimmed = (text or "").strip()
        if not trimmed:
            return "<p>No scene notes provided.</p>"

        html_parts = []
        paragraph_lines = []
        in_list = False

        def close_list():
            nonlocal in_list
            if in_list:
                html_parts.append("</ul>")
                in_list = False

        def flush_paragraph():
            nonlocal paragraph_lines
            if not paragraph_lines:
                return
            processed = [self._apply_inline_markup(line.strip()) for line in paragraph_lines if line.strip()]
            if processed:
                html_parts.append(f"<p>{'<br/>'.join(processed)}</p>")
            paragraph_lines = []

        for raw_line in trimmed.splitlines():
            stripped_line = raw_line.strip()
            if not stripped_line:
                flush_paragraph()
                close_list()
                continue

            bullet_match = re.match(r"^[\-\*]\s+(.*)$", stripped_line)
            if bullet_match:
                flush_paragraph()
                if not in_list:
                    html_parts.append("<ul>")
                    in_list = True
                item_text = bullet_match.group(1).strip()
                html_parts.append(f"<li>{self._apply_inline_markup(item_text)}</li>")
                continue

            close_list()
            paragraph_lines.append(stripped_line)

        flush_paragraph()
        close_list()

        if not html_parts:
            return "<p>No scene notes provided.</p>"

        return "\n".join(html_parts)

    def _show_detail_panel(self):
        if self._detail_panel_visible:
            return
        self.detail_panel.grid(row=0, column=1, sticky="nsew")
        self.detail_panel.configure(width=self.detail_panel_width)
        self.main_container.grid_columnconfigure(1, weight=0, minsize=self.detail_panel_width)
        wrap_length = max(10, self.detail_panel_width - 2 * self.detail_panel_padding)
        if hasattr(self, "detail_panel_title"):
            self.detail_panel_title.configure(wraplength=wrap_length)
        if hasattr(self, "detail_panel_meta"):
            self.detail_panel_meta.configure(wraplength=wrap_length)
        self._detail_panel_visible = True

    def _hide_detail_panel(self):
        if not self._detail_panel_visible:
            return
        self.detail_panel.grid_remove()
        self.main_container.grid_columnconfigure(1, weight=0, minsize=0)
        self._detail_panel_visible = False

    def _clear_detail_panel(self):
        self.active_detail_scene_tag = None
        if hasattr(self, "detail_panel_title"):
            self.detail_panel_title.configure(text="Scene Details")
        if hasattr(self, "detail_panel_meta"):
            self.detail_panel_meta.configure(
                text="Select a scene card to view its full content.",
                text_color="#94A3B8",
            )
        default_text = "Select a scene card to view its full content."
        self._update_detail_text(self._convert_scene_text_to_html(default_text), default_text)
        self._rebuild_entity_buttons([])

    def _show_node_detail(self, node_tag):
        if not self._detail_panel_visible:
            return
        if not node_tag or not node_tag.startswith("scene_"):
            return
        if node_tag == self.active_detail_scene_tag:
            return
        scene_data = (self.scene_flow_scene_lookup or {}).get(node_tag)
        if scene_data is None:
            scene_data = self._build_scene_payload_from_graph(node_tag)
        if scene_data is None:
            self._clear_detail_panel()
            return
        self._populate_detail_panel(scene_data)
        self.active_detail_scene_tag = node_tag

    def _populate_detail_panel(self, scene_data):
        title = scene_data.get("title") or scene_data.get("display_name") or scene_data.get("name") or "Scene"
        source_entry = scene_data.get("source_entry") or {}
        scene_color = scene_data.get("color") or "#3B82F6"
        type_label, header_color, _ = self._resolve_scene_type_style(source_entry, scene_color)
        badges = self._extract_scene_badges(source_entry)

        if hasattr(self, "detail_panel_title"):
            self.detail_panel_title.configure(text=title)
        meta_parts = []
        if type_label:
            meta_parts.append(type_label)
        if badges:
            meta_parts.extend(f"{badge['label']}: {badge['value']}" for badge in badges)
        meta_text = " • ".join(meta_parts) if meta_parts else "No metadata"
        if hasattr(self, "detail_panel_meta"):
            self.detail_panel_meta.configure(text=meta_text, text_color=header_color or "#CBD5F5")

        full_text = scene_data.get("text") or scene_data.get("Text") or "No scene notes provided."
        full_text = full_text.strip() or "No scene notes provided."
        entities = scene_data.get("entities") or scene_data.get("Entities") or []

        html_content = self._convert_scene_text_to_html(full_text)
        plain_content = full_text

        self._update_detail_text(html_content, plain_content)
        self._rebuild_entity_buttons(entities)

    def _build_scene_payload_from_graph(self, node_tag):
        for node in self.graph.get("nodes", []):
            name = node.get("name", "")
            tag = self._build_tag(node.get('type', ''), name)
            if tag != node_tag:
                continue
            data = node.get("data", {}) or {}
            payload = {
                "title": node.get("name"),
                "display_name": node.get("name"),
                "text": data.get("Text") or data.get("text") or "",
                "entities": data.get("Entities") or [],
                "source_entry": data.get("SourceEntry") or {},
                "color": node.get("color"),
            }
            if not payload["text"] and isinstance(payload["source_entry"], dict):
                payload["text"] = payload["source_entry"].get("Text", "")
            return payload
        return None

    def _measure_text_height(self, text, font_obj, wrap_width):
        safe_width = max(int(wrap_width), 10)
        temp_id = self.canvas.create_text(
            0,
            0,
            text=text or "",
            font=font_obj,
            width=safe_width,
            anchor="nw",
        )
        bbox = self.canvas.bbox(temp_id)
        self.canvas.delete(temp_id)
        if bbox:
            return bbox[3] - bbox[1]
        return 0

    def _summarize_scene_text(self, text, max_lines=4, min_lines=2):
        if not text:
            return ["No scene notes provided."], False

        normalized = str(text).replace("\r", "\n")

        def canonical_key(fragment: str) -> str:
            cleaned = re.sub(r"\s+", " ", fragment or "").strip()
            if not cleaned:
                return ""
            cleaned = re.sub(r"^[\-*\u2022•\s]+", "", cleaned)
            cleaned = re.sub(r"^[0-9]+[\.)]\s*", "", cleaned)
            cleaned = cleaned.strip(" :;-•\u2022")
            return cleaned.lower()

        raw_fragments = [frag.strip() for frag in normalized.splitlines() if frag.strip()]
        fragments: list[str] = []
        seen_fragment_keys: set[str] = set()
        for frag in raw_fragments:
            key = canonical_key(frag)
            if not key or key in seen_fragment_keys:
                continue
            seen_fragment_keys.add(key)
            fragments.append(frag)

        if len(fragments) < min_lines:
            sentences = re.split(r"(?<=[.!?])\s+", normalized)
            for sentence in sentences:
                cleaned_sentence = sentence.strip()
                if not cleaned_sentence:
                    continue
                key = canonical_key(cleaned_sentence)
                if not key or key in seen_fragment_keys:
                    continue
                seen_fragment_keys.add(key)
                fragments.append(cleaned_sentence)

        cleaned_lines: list[str] = []
        seen_keys: set[str] = set()
        def strip_leading_markers(value: str) -> str:
            without_markers = re.sub(r"^[\-*\u2022•\s]+", "", value or "").strip()
            without_numbers = re.sub(r"^[0-9]+[\.)]\s*", "", without_markers)
            return without_numbers.strip()

        for fragment in fragments:
            cleaned = re.sub(r"\s+", " ", fragment).strip()
            key = canonical_key(cleaned)
            if not key or key in seen_keys:
                continue
            seen_keys.add(key)
            cleaned_lines.append(strip_leading_markers(cleaned))
            if len(cleaned_lines) >= max_lines:
                break

        truncated = len(cleaned_lines) < len(fragments)
        if not cleaned_lines:
            return ["No scene notes provided."], False

        if len(cleaned_lines) < min_lines:
            wrapped = textwrap.wrap(normalized, width=90)
            for chunk in wrapped:
                chunk_clean = re.sub(r"\s+", " ", chunk).strip()
                key = canonical_key(chunk_clean)
                if not key or key in seen_keys:
                    continue
                candidate_line = strip_leading_markers(chunk_clean)
                candidate_lower = candidate_line.lower()
                # Avoid manufacturing duplicate bullets when we only have a single long fragment
                if any(candidate_lower in existing.lower() or existing.lower() in candidate_lower for existing in cleaned_lines):
                    continue
                cleaned_lines.append(candidate_line)
                seen_keys.add(key)
                if len(cleaned_lines) >= min_lines:
                    break

        cleaned_lines = cleaned_lines[:max_lines]
        truncated = truncated or len(cleaned_lines) < len(fragments)
        return cleaned_lines, truncated

    def _truncate_line(self, text, width):
        if not text:
            return ""
        safe_width = max(int(width), 8)
        try:
            return textwrap.shorten(str(text), width=safe_width, placeholder="…")
        except ValueError:
            return str(text)

    def _determine_scene_card_size(self, text, entity_count):
        length = len(text or "")
        if entity_count >= 5 or length > 900:
            return "L"
        if length < 280 and entity_count <= 2:
            return "S"
        return "M"

    def _extract_scene_type_label(self, entry, explicit_type=None):
        if isinstance(explicit_type, str) and explicit_type.strip():
            return explicit_type.strip()
        if isinstance(entry, dict):
            for key in ("SceneType", "Type", "Category", "Mood", "Role"):
                value = entry.get(key)
                if isinstance(value, str) and value.strip():
                    return value.strip()
        if isinstance(entry, str):
            return entry.strip()
        return ""

    def _classify_scene_type(self, type_label):
        text = (type_label or "").lower()
        if any(token in text for token in ("setup", "intro", "hook", "opening")):
            return "setup"
        if any(token in text for token in ("choice", "decision", "branch", "option")):
            return "choice"
        if any(token in text for token in ("invest", "myster", "clue", "explor", "detect")):
            return "investigation"
        if any(token in text for token in ("combat", "battle", "fight", "skirmish", "attack")):
            return "combat"
        if any(token in text for token in ("outcome", "result", "resolution", "aftermath", "conclusion")):
            return "outcome"
        if any(token in text for token in ("social", "roleplay", "diplom", "parley", "talk")):
            return "social"
        if any(token in text for token in ("travel", "journey", "chase", "pursuit", "voyage")):
            return "travel"
        if any(token in text for token in ("downtime", "rest", "interlude", "camp")):
            return "downtime"
        return "scene"

    def _resolve_scene_type_style(self, source_entry, fallback_color, explicit_type=None):
        raw_label = self._extract_scene_type_label(source_entry, explicit_type)
        canonical = self._classify_scene_type(raw_label)
        style = SCENE_TYPE_STYLE_MAP.get(canonical)
        if style:
            return style["label"], style["color"], canonical
        label = raw_label if raw_label else "Scene"
        color = fallback_color or SCENE_TYPE_STYLE_MAP.get("setup", {}).get("color", "#3B82F6")
        return label, color, canonical

    def _extract_scene_badges(self, source_entry):
        if not isinstance(source_entry, dict):
            return []
        badges = []
        difficulty = source_entry.get("Difficulty") or source_entry.get("difficulty")
        if difficulty:
            badges.append({"label": "Difficulty", "value": self._normalize_badge_value(difficulty)})
        rewards = (
            source_entry.get("Rewards")
            or source_entry.get("Reward")
            or source_entry.get("Treasure")
            or source_entry.get("Loot")
        )
        if rewards:
            badges.append({"label": "Rewards", "value": self._normalize_badge_value(rewards)})
        clue = (
            source_entry.get("Clue")
            or source_entry.get("ClueNumber")
            or source_entry.get("Clue #")
            or source_entry.get("ClueID")
        )
        if clue:
            badges.append({"label": "Clue #", "value": self._normalize_badge_value(clue)})
        return [badge for badge in badges if badge["value"]]

    def _normalize_badge_value(self, value):
        if value is None:
            return ""
        if isinstance(value, (list, tuple, set)):
            joined = ", ".join(str(item).strip() for item in value if str(item).strip())
            return self._truncate_line(joined, 40)
        if isinstance(value, dict):
            parts = [f"{key}: {val}" for key, val in value.items() if val]
            return self._truncate_line(", ".join(parts), 40)
        text = str(value).strip()
        return self._truncate_line(text, 40)

    def _compute_badge_layout(self, texts, font_obj, max_width, badge_height, gap, inner_padding):
        if not texts:
            return 0, []
        safe_width = max(int(max_width), 50)
        positions = []
        x_offset = 0
        y_offset = 0
        for text in texts:
            text_width = font_obj.measure(text) + inner_padding * 2
            text_width = min(text_width, safe_width)
            if x_offset > 0 and x_offset + text_width > safe_width:
                x_offset = 0
                y_offset += badge_height + gap
            positions.append((x_offset, y_offset, text_width))
            x_offset += text_width + gap
        total_height = positions[-1][1] + badge_height
        return total_height, positions


    def show_scene_flow(self):
        if not self.scenario:
            messagebox.showinfo("Select Scenario", "Please select a scenario first to build the scene flow view.")
            return
        if getattr(self, "_scene_flow_window", None) and self._scene_flow_window.winfo_exists():
            try:
                self._scene_flow_window.focus()
                self._scene_flow_window.lift()
            except Exception:
                pass
            return

        try:
            from modules.scenarios.scene_flow_viewer import SceneFlowViewerWindow
        except ImportError as exc:  # pragma: no cover - defensive guard
            messagebox.showerror(
                "Scene Flow",
                f"Unable to open the scene flow viewer: {exc}",
            )
            return

        def _on_close():
            self._scene_flow_window = None

        self._scene_flow_window = SceneFlowViewerWindow(
            self.winfo_toplevel(),
            scenario_wrapper=self.scenario_wrapper,
            npc_wrapper=self.npc_wrapper,
            creature_wrapper=self.creature_wrapper,
            place_wrapper=self.place_wrapper,
            initial_scenario=self.scenario,
            on_close=_on_close,
        )

    def select_scenario(self):
        def on_scenario_selected(scenario_name):
            # Lookup the full pc dictionary using the pc wrapper.
            scenario_list = self.scenario_wrapper.load_items()
            selected_scenario = None
            for scenario in scenario_list:
                if scenario.get("Title") == scenario_name:
                    selected_scenario = scenario
                    break
            if not selected_scenario:
                messagebox.showerror("Error", f"scenario '{scenario_name}' not found.")
                return
            dialog.destroy()
            self.load_scenario(selected_scenario)

        scenario_template = load_template("scenarios")
        dialog = ctk.CTkToplevel(self)
        dialog.title("Select scenario")
        dialog.geometry("1200x800")
        dialog.transient(self)
        dialog.grab_set()
        dialog.focus_force()
        # The new GenericListSelectionView returns the pc name (string)
        selection_view = GenericListSelectionView(
            dialog,
            "scenarios",
            self.scenario_wrapper,
            scenario_template,
            on_select_callback=lambda et, scenario: on_scenario_selected(scenario)
        )
        selection_view.pack(fill="both", expand=True)
        dialog.wait_window()


    def display_portrait_window(self):
       #logging.debug("Entering display_portrait_window")
        if not self.selected_node or not (self.selected_node.startswith("npc_") or self.selected_node.startswith("creature_")):
            messagebox.showerror("Error", "No NPC or Creature selected.")
            return

        # Extract name after prefix. Note that creatures use "creature_" prefix.
        if self.selected_node.startswith("npc_"):
            name_key = self.selected_node.replace("npc_", "").replace("_", " ")
            data_source = self.npcs
        else:
            name_key = self.selected_node.replace("creature_", "").replace("_", " ")
            data_source = self.creatures

       #logging.debug(f"Extracted name: {name_key}")
        entity_data = data_source.get(name_key)
        if not entity_data:
            messagebox.showerror("Error", f"Entity '{name_key}' not found.")
            return

        portrait_path = entity_data.get("Portrait", "")
        if not portrait_path or not os.path.exists(portrait_path):
            messagebox.showerror("Error", "No valid portrait found for this entity.")
            return
        show_portrait(portrait_path, name_key)
        

    def load_scenario(self, scenario):
        # Use full text; no truncation—wrapping will be handled by canvas.
        summary = scenario.get("Summary", "")
        summary = clean_longtext(summary, max_length=5000)
        # Extract secret for the scenario node.
        secret = scenario.get("Secret", "")
        secret = clean_longtext(secret, max_length=5000)
        self.scenario = scenario
        self.graph = {"nodes": [], "links": []}
        self.node_positions.clear()
        self._hide_detail_panel()
        self._clear_detail_panel()

        center_x, center_y = 400, 300
        scenario_title = scenario.get("Title", "No Title")
        scenario_tag = self._build_tag("scenario", scenario_title)
        self.graph["nodes"].append({
            "type": "scenario",
            "name": scenario_title,
            "x": center_x,
            "y": center_y,
            "color": "darkolivegreen",
            "data": {**scenario, "Summary": summary, "Secret": secret}
        })
        self.node_positions[scenario_tag] = (center_x, center_y)

        # NPC nodes
        npcs_list = scenario.get("NPCs", [])
        npcs_count = len(npcs_list)
        if npcs_count > 0:
            arc_start_npcs = 30
            arc_end_npcs = 150
            offset_npcs = 350

            for i, npc_name in enumerate(npcs_list):
                if npc_name not in self.npcs:
                    continue
                angle_deg = (arc_start_npcs if npcs_count == 1
                            else arc_start_npcs + i * (arc_end_npcs - arc_start_npcs) / (npcs_count - 1))
                angle_rad = math.radians(angle_deg)
                x = center_x + offset_npcs * math.cos(angle_rad)
                y = center_y + offset_npcs * math.sin(angle_rad)
                npc_data = self.npcs[npc_name]
                secret = npc_data.get("Secret", "")
                secret = clean_longtext(secret, max_length=5000)
                npc_data["Secret"] = secret
                traits = npc_data.get("Traits", "")
                traits = clean_longtext(traits, max_length=5000)
                npc_data["Traits"] = traits
                npc_tag = self._build_tag("npc", npc_name)
                self.graph["nodes"].append({
                    "type": "npc",
                    "name": npc_name,
                    "x": x,
                    "y": y,
                    "color": "darkslateblue",
                    "data": npc_data
                })
                self.node_positions[npc_tag] = (x, y)
                self.graph["links"].append({
                    "from": scenario_tag,
                    "to": npc_tag,
                    "text": ""
                })

        # Place nodes
        places_list = scenario.get("Places", [])
        places_count = len(places_list)
        if places_count > 0:
            arc_start_places = 210
            arc_end_places = 330
            offset_places = 350

            for j, place_name in enumerate(places_list):
                if place_name not in self.places:
                    continue
                angle_deg = (arc_start_places if places_count == 1
                            else arc_start_places + j * (arc_end_places - arc_start_places) / (places_count - 1))
                angle_rad = math.radians(angle_deg)
                x = center_x + offset_places * math.cos(angle_rad)
                y = center_y + offset_places * math.sin(angle_rad)
                place_data = self.places[place_name]
                pd = place_data.get("Description", "")
                pd = clean_longtext(pd, max_length=5000)
                place_data["Description"] = pd
                # Add secret field processing for places
                secret = place_data.get("Secret", "")
                secret = clean_longtext(secret, max_length=5000)
                place_data["Secret"] = secret
                place_tag = self._build_tag("place", place_name)
                self.graph["nodes"].append({
                    "type": "place",
                    "name": place_name,
                    "x": x,
                    "y": y,
                    "color": "sienna",
                    "data": place_data
                })
                self.node_positions[place_tag] = (x, y)
                self.graph["links"].append({
                    "from": scenario_tag,
                    "to": place_tag,
                    "text": ""
                })

        # Creature nodes
        creatures_list = scenario.get("Creatures") or []
        creatures_count = len(creatures_list)
        if creatures_count > 0:
            # Define an arc for creatures (e.g. between 150° and 210°)
            arc_start_creatures = 150
            arc_end_creatures = 210
            offset_creatures = 350

            for k, creature_name in enumerate(creatures_list):
                if creature_name not in self.creatures:
                    continue
                angle_deg = (arc_start_creatures if creatures_count == 1
                            else arc_start_creatures + k * (arc_end_creatures - arc_start_creatures) / (creatures_count - 1))
                angle_rad = math.radians(angle_deg)
                x = center_x + offset_creatures * math.cos(angle_rad)
                y = center_y + offset_creatures * math.sin(angle_rad)
                creature_data = self.creatures[creature_name]
                desc = creature_data.get("Description", "")
                desc = clean_longtext(desc, max_length=5000)
                creature_data["Description"] = desc
                # Add secret field processing for creatures
                weakness = creature_data.get("Weakness", "")
                weakness = clean_longtext(weakness, max_length=5000)
                creature_data["Weakness"] = weakness
                creature_tag = self._build_tag("creature", creature_name)
                self.graph["nodes"].append({
                    "type": "creature",
                    "name": creature_name,
                    "x": x,
                    "y": y,
                    "color": "darkblue",
                    "data": creature_data
                })
                self.node_positions[creature_tag] = (x, y)
                self.graph["links"].append({
                    "from": scenario_tag,
                    "to": creature_tag,
                    "text": ""
                })

        self.draw_graph()
        self.canvas.update_idletasks()

        # Center view on scenario node (or graph content center)
        if scenario_tag in self.node_positions:
            x, y = self.node_positions[scenario_tag]

            # Get current scrollregion
            scroll_x0, scroll_y0, scroll_x1, scroll_y1 = self.canvas.bbox("all")
            canvas_width = self.canvas.winfo_width()
            canvas_height = self.canvas.winfo_height()

            # Calculate scroll fractions (clamped between 0.0 and 1.0)
            scroll_x_frac = max(0.0, min(1.0, (x - canvas_width / 2 - scroll_x0) / (scroll_x1 - scroll_x0)))
            scroll_y_frac = max(0.0, min(1.0, (y - canvas_height / 2 - scroll_y0) / (scroll_y1 - scroll_y0)))

            self.canvas.xview_moveto(scroll_x_frac)
            self.canvas.yview_moveto(scroll_y_frac)

    def load_scenario_scene_flow(self, scenario=None):
        if scenario is not None:
            self.scenario = scenario
        scenario_data = self.scenario
        if not scenario_data:
            messagebox.showinfo("Select Scenario", "Please select a scenario first to build the scene flow view.")
            return

        scenes_raw = scenario_data.get("Scenes")
        scenes_list = self._coerce_scene_list(scenes_raw)
        if not scenes_list:
            messagebox.showinfo("Scene Flow", "This scenario does not contain any scenes to display.")
            return

        scenario_npcs = self._dedupe_preserve_order(self._to_list(scenario_data.get("NPCs")))
        scenario_creatures = self._dedupe_preserve_order(self._to_list(scenario_data.get("Creatures")))
        scenario_places = self._dedupe_preserve_order(self._to_list(scenario_data.get("Places")))

        normalized_scenes = []
        for idx, entry in enumerate(scenes_list):
            normalized = self._normalize_scene_entry(
                entry,
                idx,
                scenario_npcs,
                scenario_creatures,
                scenario_places
            )
            if normalized:
                normalized_scenes.append(normalized)

        if not normalized_scenes:
            messagebox.showinfo("Scene Flow", "No readable scenes were found for this scenario.")
            return

        self.graph = {"nodes": [], "links": []}
        self.node_positions.clear()
        self.scene_flow_scenes = normalized_scenes
        self._show_detail_panel()
        self._clear_detail_panel()

        count = len(normalized_scenes)
        cols = min(4, max(1, int(math.ceil(math.sqrt(count)))))
        x_spacing = 360
        y_spacing = 320
        origin_x = 400
        origin_y = 260

        for idx, scene in enumerate(normalized_scenes):
            row = idx // cols
            col = idx % cols
            x = origin_x + (col - (cols - 1) / 2) * x_spacing
            y = origin_y + row * y_spacing

            display_name = scene.get("display_name") or f"Scene {idx + 1}"
            node_tag = self._build_tag("scene", display_name)
            scene["tag"] = node_tag
            node_data = {
                "type": "scene",
                "name": display_name,
                "x": x,
                "y": y,
                "color": scene.get("color", "#d1a86d"),
                "data": {
                    "Text": scene.get("text", ""),
                    "FullText": scene.get("text", ""),
                    "Entities": scene.get("entities", []),
                    "SourceEntry": scene.get("source_entry"),
                    "SceneType": self._extract_scene_type_label(scene.get("source_entry")),
                    "CardSize": self._determine_scene_card_size(scene.get("text", ""), len(scene.get("entities", [])))
                }
            }
            self.graph["nodes"].append(node_data)
            self.node_positions[node_tag] = (x, y)

        lookup, index_lookup = self._build_scene_lookup(normalized_scenes)
        self.scene_flow_scene_lookup = {
            scene.get("tag"): scene for scene in normalized_scenes if scene.get("tag")
        }

        existing_links = set()
        tag_lookup = self.scene_flow_scene_lookup
        for scene in normalized_scenes:
            from_tag = scene.get("tag")
            if not from_tag:
                continue
            links = list(scene.get("links", []))
            if not links and scene.get("index", 0) < count - 1:
                next_scene = normalized_scenes[scene["index"] + 1]
                if next_scene.get("tag"):
                    links.append({"target_tag": next_scene["tag"], "text": "Continue"})
            prepared_links = []

            for link in links:
                text_auto_generated = bool(link.get("text_auto_generated"))
                raw_text = (link.get("text") or "").strip()
                if (
                    text_auto_generated
                    and self._link_text_matches_target(raw_text, link)
                ):
                    raw_text = ""
                    link["text"] = ""

                target_tag = link.get("target_tag")
                if not target_tag:
                    target_index = link.get("target_index")
                    if isinstance(target_index, int):
                        target_tag = index_lookup.get(target_index)
                if not target_tag:
                    target_tag = self._resolve_scene_reference(link.get("target_key"), lookup, index_lookup)
                if not target_tag:
                    target_tag = self._resolve_scene_reference(link.get("target"), lookup, index_lookup)

                if not target_tag or target_tag == from_tag:
                    continue

                target_scene = tag_lookup.get(target_tag)
<<<<<<< HEAD
                display_text = self._resolve_link_display_text(link, raw_text, target_scene)

                key = (from_tag, target_tag, display_text)
                if key in existing_links:
                    continue
                existing_links.add(key)
=======
>>>>>>> 0c5c7e21
                if target_scene and not isinstance(link.get("target_index"), int):
                    link["target_index"] = target_scene.get("index")
                link["target_tag"] = target_tag
                link["source_tag"] = from_tag
                link["source_scene_index"] = scene.get("index")
                if target_scene:
                    link["target_scene_index"] = target_scene.get("index")
<<<<<<< HEAD
                if display_text and display_text != link.get("text"):
                    link["text"] = display_text
                self.graph["links"].append({
                    "from": from_tag,
                    "to": target_tag,
                    "text": display_text,
=======

                prepared_links.append(
                    {
                        "text": text,
                        "text_auto_generated": text_auto_generated,
                        "target_tag": target_tag,
                        "target_scene": target_scene,
                        "link": link,
                    }
                )

            pairs_with_explicit = {
                (from_tag, item["target_tag"])
                for item in prepared_links
                if not item["text_auto_generated"]
            }

            for item in prepared_links:
                pair = (from_tag, item["target_tag"])
                if item["text_auto_generated"] and pair in pairs_with_explicit:
                    continue

                key = (from_tag, item["target_tag"], item["text"])
                if key in existing_links:
                    continue
                existing_links.add(key)

                self.graph["links"].append({
                    "from": from_tag,
                    "to": item["target_tag"],
                    "text": item["text"],
>>>>>>> 0c5c7e21
                    "source_scene_index": scene.get("index"),
                    "target_scene_index": item["target_scene"].get("index") if item["target_scene"] else None,
                    "link_data": item["link"],
                    "text_auto_generated": item["text_auto_generated"],
                })

        self.original_positions = dict(self.node_positions)
        self.canvas_scale = 1.0
        self.draw_graph()
        self.canvas.update_idletasks()

        bbox_nodes = self.canvas.bbox("node")
        bbox_all = self.canvas.bbox("all")
        target_bbox = bbox_nodes or bbox_all
        if target_bbox:
            x0, y0, x1, y1 = target_bbox
            canvas_width = self.canvas.winfo_width() or 1
            canvas_height = self.canvas.winfo_height() or 1
            center_x = (x0 + x1) / 2
            center_y = (y0 + y1) / 2
            span_x = max(1, x1 - x0)
            span_y = max(1, y1 - y0)
            self.canvas.xview_moveto(max(0.0, min(1.0, (center_x - canvas_width / 2 - x0) / span_x)))
            self.canvas.yview_moveto(max(0.0, min(1.0, (center_y - canvas_height / 2 - y0) / span_y)))

    def _coerce_scene_list(self, scenes_raw):
        if not scenes_raw:
            return []
        if isinstance(scenes_raw, list):
            return scenes_raw
        if isinstance(scenes_raw, dict):
            if isinstance(scenes_raw.get("Scenes"), list):
                return scenes_raw["Scenes"]
            return [scenes_raw]
        if isinstance(scenes_raw, str):
            text = scenes_raw.strip()
            if not text:
                return []
            try:
                parsed = json.loads(text)
            except (json.JSONDecodeError, TypeError):
                parsed = None
            if isinstance(parsed, list):
                return parsed
            if isinstance(parsed, dict):
                if isinstance(parsed.get("Scenes"), list):
                    return parsed["Scenes"]
                return [parsed]
            blocks = [block.strip() for block in re.split(r"\n{2,}", text) if block.strip()]
            return blocks or [text]
        return [scenes_raw]

    def _normalize_scene_entry(self, entry, index, scenario_npcs, scenario_creatures, scenario_places):
        raw_text = ""
        if isinstance(entry, dict):
            text_fragments: list[str] = []
            fragment_keys: set[str] = set()

            def register_fragment(value) -> None:
                if value is None:
                    return
                fragment = str(value)
                normalized = re.sub(r"\s+", " ", fragment).strip()
                if not normalized:
                    return
                key = normalized.lower()
                if key in fragment_keys:
                    return
                fragment_keys.add(key)
                text_fragments.append(fragment.strip())

            for key in ("Text", "text", "Description", "Summary", "Body", "Details", "Notes", "Gist", "Content"):
                value = entry.get(key)
                if isinstance(value, str):
                    register_fragment(value)
                elif isinstance(value, list):
                    for item in value:
                        register_fragment(item)
                elif isinstance(value, dict):
                    if isinstance(value.get("text"), str):
                        register_fragment(value.get("text"))
                    else:
                        for item in value.values():
                            if isinstance(item, str):
                                register_fragment(item)
            raw_text = "\n\n".join(fragment for fragment in text_fragments if str(fragment).strip())
            if not raw_text:
                alt = entry.get("text")
                if isinstance(alt, dict):
                    raw_text = alt.get("text", "")
                elif isinstance(alt, str):
                    raw_text = alt
        elif isinstance(entry, str):
            raw_text = entry
        else:
            raw_text = str(entry)

        cleaned_text = clean_longtext(raw_text, max_length=1600).strip()
        lines = [line.strip() for line in cleaned_text.splitlines() if line.strip()]

        title_text = ""
        if isinstance(entry, dict):
            for key in ("Title", "Scene", "Heading", "Name", "Label"):
                val = entry.get(key)
                if isinstance(val, str) and val.strip():
                    title_text = val.strip()
                    break

        if not title_text and lines:
            title_text = lines[0]
            lines = lines[1:]
        title_text = self._clean_scene_title(title_text) if title_text else ""

        if lines:
            body_text = "\n".join(lines).strip()
        else:
            body_text = cleaned_text

        if len(body_text) > 1200:
            trimmed = body_text[:1200]
            cut = trimmed.rfind(" ")
            if cut > 900:
                trimmed = trimmed[:cut]
            body_text = trimmed.rstrip() + "..."

        if not title_text:
            title_text = f"Scene {index + 1}"

        npc_names = []
        creature_names = []
        place_names = []
        if isinstance(entry, dict):
            for field in ("NPCs", "InvolvedNPCs", "Participants", "Allies", "Characters"):
                npc_names.extend(self._to_list(entry.get(field)))
            for field in ("Creatures", "Monsters", "Enemies", "Foes", "Opponents", "Threats"):
                creature_names.extend(self._to_list(entry.get(field)))
            for field in ("Places", "Locations", "Site", "Setting", "Where", "Venue"):
                place_names.extend(self._to_list(entry.get(field)))

            entity_blob = entry.get("Entities") or entry.get("EntityRefs") or entry.get("Actors")
            if isinstance(entity_blob, list):
                for ent in entity_blob:
                    if isinstance(ent, dict):
                        ent_type = (ent.get("type") or ent.get("Type") or ent.get("category") or "").lower()
                        ent_name = ent.get("name") or ent.get("Name") or ent.get("title")
                        if ent_name:
                            if ent_type in ("npc", "character", "ally"):
                                npc_names.append(ent_name)
                            elif ent_type in ("creature", "monster", "enemy", "foe"):
                                creature_names.append(ent_name)
                            elif ent_type in ("place", "location", "site"):
                                place_names.append(ent_name)
                            else:
                                npc_names.append(ent_name)
                    elif isinstance(ent, str):
                        npc_names.append(ent)

        npc_names = self._dedupe_preserve_order(npc_names)
        creature_names = self._dedupe_preserve_order(creature_names)
        place_names = self._dedupe_preserve_order(place_names)

        search_text = f"{title_text}\n{body_text}".lower()
        if not npc_names:
            npc_names.extend(self._find_mentions(search_text, scenario_npcs))
        if not creature_names:
            creature_names.extend(self._find_mentions(search_text, scenario_creatures))
        if not place_names:
            place_names.extend(self._find_mentions(search_text, scenario_places))

        npc_names = self._dedupe_preserve_order(npc_names)
        creature_names = self._dedupe_preserve_order(creature_names)
        place_names = self._dedupe_preserve_order(place_names)

        entities = []
        seen_pairs = set()

        def add_entities(names, ent_type):
            for name in names:
                cleaned = str(name).strip()
                if not cleaned:
                    continue
                key = (ent_type, cleaned.lower())
                if key in seen_pairs:
                    continue
                seen_pairs.add(key)
                record = self._lookup_entity_by_name(ent_type, cleaned)
                portrait = self._extract_entity_image(record, ent_type) if record else ""
                synopsis = self._build_entity_synopsis(ent_type, record) if record else ""
                entities.append({
                    "type": ent_type,
                    "name": cleaned,
                    "portrait": portrait,
                    "synopsis": synopsis
                })

        add_entities(npc_names, "npc")
        add_entities(creature_names, "creature")
        add_entities(place_names, "place")

        raw_links = []
        if isinstance(entry, dict):
            for field in ("Links", "Transitions", "Choices", "Branches", "Paths", "Outcomes"):
                raw_links.extend(self._coerce_scene_links(entry.get(field)))
            for field in ("Next", "NextScene", "NextScenes", "LeadsTo", "OnSuccess", "OnFailure", "IfSuccess", "IfFailure"):
                raw_links.extend(self._coerce_scene_links(entry.get(field)))

        normalised_links = []
        seen_links = set()
        for item in raw_links:
            if not isinstance(item, dict):
                continue
            target_value = item.get("target")
            text_value = item.get("text")
            if isinstance(target_value, dict):
                target_value = target_value.get("target") or target_value.get("Scene") or target_value.get("Next")
            text_clean = self._normalise_link_text_value(text_value)
            target_index = None
            if isinstance(target_value, (int, float)):
                target_index = int(target_value)
            elif isinstance(target_value, str):
                stripped = target_value.strip()
                if stripped.isdigit():
                    target_index = int(stripped)
                else:
                    match = re.search(r"(scene|scène)\s*(\d+)", stripped, re.IGNORECASE)
                    if match:
                        target_index = int(match.group(2))
            key = (repr(target_value), text_clean)
            if key in seen_links:
                continue
            seen_links.add(key)
            normalised_links.append(
                {
                    "target": target_value,
                    "target_key": target_value,
                    "target_index": target_index,
                    "text": text_clean,
                    "text_auto_generated": bool(
                        item.get("text_auto_generated")
                    ),
                }
            )

        base_title = title_text.strip()
        if len(base_title) > 80:
            base_title = base_title[:77].rstrip() + "..."
        display_title = base_title or f"Scene {index + 1}"
        display_name = f"{index + 1}. {display_title}"
        if len(display_name) > 60:
            display_name = display_name[:57].rstrip() + "..."

        identifiers = set()
        identifiers.add(str(index + 1))
        identifiers.add(display_title)
        identifiers.add(display_name)
        identifiers.add(self._normalize_scene_identifier_key(display_title))
        identifiers.add(self._slugify_scene_identifier(display_title))
        if isinstance(entry, dict):
            for key_name in ("Id", "ID", "SceneId", "Key", "Slug", "Tag", "Reference"):
                value = entry.get(key_name)
                if value:
                    identifiers.add(str(value))
                    norm = self._normalize_scene_identifier_key(value)
                    if norm:
                        identifiers.add(norm)
                    slug = self._slugify_scene_identifier(value)
                    if slug:
                        identifiers.add(slug)

        identifiers = {ident for ident in identifiers if ident}

        return {
            "index": index,
            "display_name": display_name,
            "title": display_title,
            "text": body_text,
            "entities": entities,
            "links": normalised_links,
            "color": self._scene_color_from_entry(entry),
            "identifiers": identifiers,
            "source_entry": entry if isinstance(entry, dict) else None,
        }

    def _scene_color_from_entry(self, entry):
        if not isinstance(entry, dict):
            return "#d1a86d"
        type_value = entry.get("Type") or entry.get("type") or entry.get("Category") or entry.get("SceneType") or entry.get("Mood")
        if isinstance(type_value, str):
            lowered = type_value.lower()
            if any(token in lowered for token in ("combat", "battle", "fight", "skirmish")):
                return "#b96a55"
            if any(token in lowered for token in ("social", "role", "parley", "diplom")):
                return "#4f6fb5"
            if any(token in lowered for token in ("invest", "myster", "clue", "explor")):
                return "#c3973a"
            if any(token in lowered for token in ("travel", "chase", "journey", "pursuit")):
                return "#5e8f6b"
            if any(token in lowered for token in ("downtime", "rest", "interlude")):
                return "#8d7ac0"
        return "#d1a86d"

    def _clean_scene_title(self, text):
        if not text:
            return ""
        cleaned = str(text).strip()
        cleaned = re.sub(r"^[\u2022\-\*\s\t]+", "", cleaned)
        cleaned = re.sub(r"^(?:scene|scène|acte)\s*\d+\s*[:.\-]*\s*", "", cleaned, flags=re.IGNORECASE)
        cleaned = re.sub(r"^[^\w]+", "", cleaned)
        return cleaned.strip()

    def _to_list(self, value):
        if value is None:
            return []
        if isinstance(value, list):
            result = []
            for item in value:
                if isinstance(item, dict):
                    name = item.get("Name") or item.get("Title") or item.get("name") or item.get("text")
                    if name:
                        result.append(str(name).strip())
                else:
                    item_str = str(item).strip()
                    if item_str:
                        result.append(item_str)
            return result
        if isinstance(value, (set, tuple)):
            return [str(item).strip() for item in value if str(item).strip()]
        if isinstance(value, dict):
            collected = []
            for sub in value.values():
                collected.extend(self._to_list(sub))
            return collected
        if isinstance(value, str):
            text = value.strip()
            if not text:
                return []
            try:
                parsed = json.loads(text)
            except (json.JSONDecodeError, TypeError):
                parsed = None
            if parsed is not None:
                return self._to_list(parsed)
            parts = [part.strip() for part in re.split(r"[,;\n]", text) if part.strip()]
            return parts or [text]
        return [str(value)]

    def _dedupe_preserve_order(self, values):
        result = []
        seen = set()
        for value in values or []:
            if value is None:
                continue
            text = str(value).strip()
            if not text:
                continue
            key = text.lower()
            if key in seen:
                continue
            seen.add(key)
            result.append(text)
        return result

    def _lookup_entity_by_name(self, entity_type, name):
        if not name:
            return None
        name_text = str(name).strip()
        if not name_text:
            return None
        pools = {
            "npc": self.npcs,
            "creature": self.creatures,
            "place": self.places,
        }
        collection = pools.get(entity_type)
        if not isinstance(collection, dict):
            return None
        if name_text in collection:
            return collection[name_text]
        lower = name_text.lower()
        for key, value in collection.items():
            if key.lower() == lower:
                return value
        return None

    def _normalize_synopsis_text(self, value, max_length=240):
        if value is None:
            return ""
        snippet = clean_longtext(value, max_length=max_length)
        snippet = snippet.strip()
        if not snippet:
            return ""
        if snippet.lower() == "none":
            return ""
        return snippet

    def _build_entity_synopsis(self, entity_type, record):
        if not isinstance(record, dict):
            return ""

        type_specific = {
            "npc": [
                "Synopsis", "Summary", "Description", "Background",
                "Traits", "Role", "Motivation", "Personality",
                "RoleplayingCues", "Quote"
            ],
            "creature": [
                "Synopsis", "Summary", "Description", "Background",
                "Type", "Powers", "Weakness", "Stats"
            ],
            "place": [
                "Synopsis", "Summary", "Description", "Background",
                "Secrets", "Tags"
            ],
        }
        fallback_fields = [
            "Synopsis", "Summary", "Description", "Background",
            "Notes", "Details", "Text"
        ]

        fields = type_specific.get(entity_type, []) + fallback_fields
        seen = set()
        for field in fields:
            key = field.lower()
            if key in seen:
                continue
            seen.add(key)
            snippet = self._normalize_synopsis_text(record.get(field))
            if snippet:
                return snippet

        # Assemble a short synopsis from smaller fields if needed
        composite_map = {
            "npc": [("Role", "Role"), ("Motivation", "Motivation"), ("Traits", "Traits")],
            "creature": [("Type", "Type"), ("Powers", "Powers"), ("Weakness", "Weakness")],
            "place": [("Tags", "Tags"), ("Population", "Population"), ("Secrets", "Secrets")],
        }
        parts = []
        for label, key in composite_map.get(entity_type, []):
            snippet = self._normalize_synopsis_text(record.get(key), max_length=120)
            if snippet:
                parts.append(f"{label}: {snippet}")
            if len(parts) >= 2:
                break
        if parts:
            return "\n".join(parts)

        return ""

    def _get_entity_synopsis_for_display(self, entity):
        if not isinstance(entity, dict):
            return ""
        synopsis = entity.get("synopsis")
        synopsis = self._normalize_synopsis_text(synopsis) if synopsis else ""
        if synopsis:
            return synopsis
        for key in ("Summary", "summary", "Description", "description", "Text", "text", "Notes", "notes"):
            value = entity.get(key)
            snippet = self._normalize_synopsis_text(value)
            if snippet:
                return snippet
        return ""

    def _compose_entity_tooltip_text(self, entity_info):
        if not isinstance(entity_info, dict):
            return ""
        name = entity_info.get("name", "") or ""
        ent_type = entity_info.get("type", "") or ""
        synopsis = entity_info.get("synopsis", "") or ""
        synopsis = self._normalize_synopsis_text(synopsis)
        header = ""
        if name and ent_type:
            header = f"{name} ({ent_type.title()})"
        elif name:
            header = name
        elif ent_type:
            header = ent_type.title()

        if synopsis:
            if header:
                return f"{header}\n\n{synopsis}"
            return synopsis
        fallback = "No synopsis available."
        if header:
            return f"{header}\n\n{fallback}"
        return fallback

    def _load_entity_tooltip_portrait(self, entity_info):
        if not isinstance(entity_info, dict):
            return None

        portrait_path = ""
        for key in (
            "portrait_path",
            "portrait",
            "Portrait",
            "image",
            "Image",
            "tokenImage",
            "TokenImage",
            "token",
            "Token",
        ):
            value = entity_info.get(key)
            if value:
                portrait_path = value
                break

        if not portrait_path:
            return None

        resolved_path = self._resolve_existing_image_path(portrait_path)
        if not resolved_path and os.path.exists(portrait_path):
            resolved_path = portrait_path

        if not resolved_path:
            return None

        cache_key = (resolved_path, ENTITY_TOOLTIP_PORTRAIT_MAX_SIZE)
        cached = self._entity_tooltip_image_cache.get(cache_key)
        if cached is not None:
            return cached

        try:
            with Image.open(resolved_path) as pil_img:
                img = pil_img.copy()
            resample_method = getattr(Image, "Resampling", Image).LANCZOS
            img.thumbnail(ENTITY_TOOLTIP_PORTRAIT_MAX_SIZE, resample_method)
            photo = ImageTk.PhotoImage(img, master=self)
            self._entity_tooltip_image_cache[cache_key] = photo
            return photo
        except Exception:
            return None

    def _cancel_entity_tooltip_schedule(self):
        if self._entity_tooltip_after_id:
            try:
                self.after_cancel(self._entity_tooltip_after_id)
            except Exception:
                pass
            self._entity_tooltip_after_id = None
        self._entity_tooltip_pending = None

    def _cancel_entity_tooltip_hide(self):
        if self._entity_tooltip_hide_after_id:
            try:
                self.after_cancel(self._entity_tooltip_hide_after_id)
            except Exception:
                pass
            self._entity_tooltip_hide_after_id = None

    def _hide_entity_tooltip(self):
        self._cancel_entity_tooltip_hide()
        if self._entity_tooltip_window:
            try:
                self._entity_tooltip_window.destroy()
            except Exception:
                pass
            self._entity_tooltip_window = None
        self._entity_tooltip_active_tag = None

    def _dismiss_entity_tooltip(self):
        self._cancel_entity_tooltip_schedule()
        self._hide_entity_tooltip()

    def _schedule_entity_tooltip_hide(self, tag, delay=ENTITY_TOOLTIP_HIDE_DELAY_MS):
        if tag and self._entity_tooltip_active_tag and tag != self._entity_tooltip_active_tag:
            return
        self._cancel_entity_tooltip_hide()
        self._entity_tooltip_hide_after_id = self.after(delay, self._dismiss_entity_tooltip)

    def _schedule_entity_tooltip(self, root_x, root_y, entity_info, tag):
        self._cancel_entity_tooltip_schedule()
        self._entity_tooltip_pending = (root_x, root_y, entity_info, tag)
        self._entity_tooltip_after_id = self.after(
            250,
            lambda: self._show_entity_tooltip_at(root_x, root_y, entity_info, tag)
        )

    def _show_entity_tooltip_at(self, root_x, root_y, entity_info, tag):
        self._entity_tooltip_after_id = None
        self._entity_tooltip_pending = None
        text = self._compose_entity_tooltip_text(entity_info)
        if not text:
            return
        self._hide_entity_tooltip()
        self._entity_tooltip_active_tag = tag
        tw = tk.Toplevel(self.canvas)
        tw.wm_overrideredirect(True)
        try:
            tw.attributes("-topmost", True)
        except Exception:
            pass
        offset_x = int(root_x + 16)
        offset_y = int(root_y + 24)
        tw.wm_geometry(f"+{offset_x}+{offset_y}")
        container = tk.Frame(
            tw,
            background="#ffffe0",
            borderwidth=1,
            relief="solid",
        )
        container.pack()

        portrait_image = self._load_entity_tooltip_portrait(entity_info)
        if portrait_image is not None:
            portrait_label = tk.Label(
                container,
                image=portrait_image,
                background="#ffffe0",
                borderwidth=0,
                highlightthickness=0,
                padx=6,
                pady=0,
            )
            portrait_label.image = portrait_image
            portrait_label.pack(pady=(6, 4))

        text_padding = (4, 6) if portrait_image is not None else (6, 6)
        label = tk.Label(
            container,
            text=text,
            justify="left",
            background="#ffffe0",
            borderwidth=0,
            font=("Segoe UI", 9, "normal"),
            padx=6,
            pady=4,
            wraplength=320,
        )
        label.pack(pady=text_padding)
        self._entity_tooltip_window = tw

    def _on_entity_hover_enter(self, event, entity_info, tag):
        root_x = self.canvas.winfo_rootx() + event.x
        root_y = self.canvas.winfo_rooty() + event.y
        self._entity_tooltip_active_tag = tag
        self._cancel_entity_tooltip_hide()
        self._schedule_entity_tooltip(root_x, root_y, entity_info, tag)

    def _on_entity_hover_leave(self, event=None, tag=None):
        self._schedule_entity_tooltip_hide(tag)

    def _bind_entity_tooltip(self, tag, entity_info):
        if not self.canvas:
            return
        self.canvas.tag_bind(
            tag,
            "<Enter>",
            lambda event, info=entity_info, t=tag: self._on_entity_hover_enter(event, info, t),
            add="+"
        )
        self.canvas.tag_bind(tag, "<Leave>", lambda event, t=tag: self._on_entity_hover_leave(event, t), add="+")
        self.canvas.tag_bind(tag, "<ButtonPress>", lambda event, t=tag: self._on_entity_hover_leave(event, t), add="+")

    def _find_mentions(self, text, candidates):
        if not text or not candidates:
            return []
        lower_text = text.lower()
        matches = []
        for candidate in candidates:
            if not candidate:
                continue
            candidate_text = str(candidate).strip()
            if not candidate_text:
                continue
            if candidate_text.lower() in lower_text:
                matches.append(candidate_text)
        return matches

    def _coerce_scene_links(self, value):
        links = []
        if value is None:
            return links
        if isinstance(value, list):
            for item in value:
                links.extend(self._coerce_scene_links(item))
            return links
        if isinstance(value, dict):
            target = None
            text = None
            for key in ("target", "Target", "to", "To", "scene", "Scene", "next", "Next", "id", "Id", "goto", "GoTo"):
                if key in value:
                    target = value[key]
                    break
            for key in ("text", "Text", "label", "Label", "description", "Description", "summary", "Summary", "choice", "Choice", "result", "Result", "outcome", "Outcome", "condition", "Condition"):
                if key in value:
                    text = value[key]
                    break
            if target is not None or text is not None:
                links.append({"target": target, "text": text})
            else:
                for key, sub in value.items():
                    sub_links = self._coerce_scene_links(sub)
                    if sub_links:
                        for link in sub_links:
                            if not link.get("text") and isinstance(key, str):
                                link["text"] = key
                        links.extend(sub_links)
                    else:
                        links.append({"target": sub, "text": key})
            return links
        if isinstance(value, (int, float)):
            links.append({"target": int(value), "text": ""})
            return links
        if isinstance(value, str):
            text_value = value.strip()
            if not text_value:
                return links
            links.append(
                {
                    "target": text_value,
                    "text": text_value,
                    "text_auto_generated": True,
                }
            )
            return links

    def _normalise_link_text_value(self, value):
        """Convert raw link text payloads into display strings without truncation."""

        if value is None:
            return ""

        if isinstance(value, str):
            return value.strip()

        if isinstance(value, (int, float)):
            return str(value)

        if isinstance(value, dict):
            for key in (
                "text",
                "Text",
                "label",
                "Label",
                "description",
                "Description",
                "summary",
                "Summary",
                "value",
                "Value",
            ):
                if key in value:
                    return self._normalise_link_text_value(value.get(key))
            return format_longtext(value, max_length=5000).strip()

        if isinstance(value, (list, tuple, set)):
            parts = [self._normalise_link_text_value(item) for item in value]
            return ", ".join([part for part in parts if part])

        return str(value).strip()

    def _resolve_link_display_text(self, link_record, text_value, target_scene=None, default="Continue"):
        """Return a human-friendly label for a scene transition."""

        label = (text_value or "").strip()
        if label:
            return label

        if isinstance(target_scene, dict):
            for key in ("title", "display_name"):
                candidate = target_scene.get(key)
                if isinstance(candidate, str):
                    candidate = candidate.strip()
                    if candidate:
                        return candidate
            index_value = target_scene.get("index")
            if isinstance(index_value, int):
                return f"Scene {index_value + 1}"

        candidate = self._normalise_link_text_value(link_record.get("target_key"))
        if candidate:
            return candidate

        candidate = self._normalise_link_text_value(link_record.get("target"))
        if candidate:
            return candidate

        return default

    def _link_text_matches_target(self, text, link_record):
        """Return True when the provided label simply mirrors the link target."""

        if not text or not isinstance(link_record, dict):
            return False

        target_value = (
            link_record.get("target_key")
            if link_record.get("target_key") is not None
            else link_record.get("target")
        )
        if target_value is None:
            return False

        text_str = str(text).strip()
        target_str = str(target_value).strip()
        if not text_str or not target_str:
            return False

        if text_str.lower() == target_str.lower():
            return True

        normalized_text = self._normalize_scene_identifier_key(text_str)
        normalized_target = self._normalize_scene_identifier_key(target_str)
        if normalized_text and normalized_target and normalized_text == normalized_target:
            return True

        slug_text = self._slugify_scene_identifier(text_str)
        slug_target = self._slugify_scene_identifier(target_str)
        if slug_text and slug_target and slug_text == slug_target:
            return True

        digits_text = re.findall(r"\d+", text_str)
        digits_target = re.findall(r"\d+", target_str)
        if digits_text and digits_target and digits_text[0] == digits_target[0]:
            return True

        return False

    def _build_scene_lookup(self, scenes):
        lookup = {}
        index_lookup = {}
        for scene in scenes:
            tag = scene.get("tag")
            raw_index = scene.get("index", 0)
            try:
                index = int(raw_index)
            except (TypeError, ValueError):
                index = None
            if tag and index is not None:
                index_lookup.setdefault(index, tag)
                index_lookup.setdefault(index + 1, tag)
            for ident in scene.get("identifiers", []) or []:
                norm = self._normalize_scene_identifier_key(ident)
                if norm and norm not in lookup:
                    lookup[norm] = tag
                slug = self._slugify_scene_identifier(ident)
                if slug and slug not in lookup:
                    lookup[slug] = tag
        return lookup, index_lookup

    def _resolve_scene_reference(self, reference, lookup, index_lookup):
        if reference is None:
            return None
        if isinstance(reference, dict):
            for key in ("target", "Target", "Scene", "scene", "Next", "next", "Id", "id"):
                if key in reference:
                    resolved = self._resolve_scene_reference(reference[key], lookup, index_lookup)
                    if resolved:
                        return resolved
            return None
        if isinstance(reference, list):
            for item in reference:
                resolved = self._resolve_scene_reference(item, lookup, index_lookup)
                if resolved:
                    return resolved
            return None
        if isinstance(reference, (int, float)):
            return index_lookup.get(int(reference))
        if isinstance(reference, str):
            ref = reference.strip()
            if not ref:
                return None
            if ref.isdigit():
                target = index_lookup.get(int(ref))
                if target:
                    return target
            lowered = ref.lower()
            match = re.search(r"(scene|scène|acte)\s*(\d+)", lowered)
            if match:
                num = int(match.group(2))
                target = index_lookup.get(num)
                if target:
                    return target
            candidates = [ref, lowered]
            cleaned = re.sub(r"^(scene|scène|acte)\s*", "", lowered, flags=re.IGNORECASE).strip()
            if cleaned and cleaned != lowered:
                candidates.append(cleaned)
            if ":" in ref:
                prefix = ref.split(":", 1)[0].strip()
                if prefix:
                    candidates.append(prefix)
            for candidate in candidates:
                norm = self._normalize_scene_identifier_key(candidate)
                if norm and norm in lookup:
                    return lookup[norm]
                slug = self._slugify_scene_identifier(candidate)
                if slug and slug in lookup:
                    return lookup[slug]
        return None

    def _normalize_scene_identifier_key(self, value):
        if value is None:
            return ""
        if isinstance(value, (int, float)):
            return str(int(value))
        text = str(value).strip().lower()
        if not text:
            return ""
        text = text.replace("’", "'")
        text = re.sub(r"[\s_/]+", " ", text)
        return text

    def _slugify_scene_identifier(self, value):
        if value is None:
            return ""
        if isinstance(value, (int, float)):
            return str(int(value))
        text = str(value).lower().replace("’", "")
        slug = re.sub(r"[^a-z0-9]+", "-", text)
        return slug.strip('-')

    def draw_graph(self):
        self._dismiss_entity_tooltip()
        self.canvas.delete("node")
        self.canvas.delete("link")
        self.node_rectangles.clear()
        self.draw_nodes()
        self.draw_links()
        self.canvas.update_idletasks()
        bbox = self.canvas.bbox("all")
        if bbox:
            padding = 50
            self.canvas.configure(scrollregion=(
                bbox[0] - padding, bbox[1] - padding,
                bbox[2] + padding, bbox[3] + padding
            ))
        # Ensure proper layering
        if getattr(self, "background_id", None) is not None:
            # Use the tag assigned during creation so Tk always receives
            # a valid identifier. Passing a missing/empty identifier leads
            # to a Tcl "wrong # args" error on some platforms when the
            # image was not created successfully.
            self.canvas.tag_lower("background")

        self.canvas.tag_raise("link")  # Put links behind everything
        self.canvas.tag_raise("node")  # Bring nodes to the top

    def _extract_entity_image(self, record, entity_type):
        if not isinstance(record, dict):
            return ""
        priority_keys = ["Portrait", "portrait", "Image", "image", "TokenImage", "tokenImage", "Token", "token"]
        if entity_type == "place":
            priority_keys = ["Image", "image", "Portrait", "portrait", "TokenImage", "tokenImage", "Token", "token"]
        for key in priority_keys:
            value = record.get(key)
            if value:
                return value
        return ""

    def _resolve_scene_entity_portrait(self, entity):
        if not isinstance(entity, dict):
            return ""
        for key in ("portrait", "Portrait", "image", "Image", "tokenImage", "TokenImage", "token", "Token"):
            value = entity.get(key)
            if value:
                return value
        return ""

    def _iter_image_candidates(self, value):
        if value is None:
            return

        if isinstance(value, dict):
            for key in ("path", "Path", "file", "File", "image", "Image", "portrait", "Portrait", "value", "Value", "text", "Text"):
                if key in value:
                    yield from self._iter_image_candidates(value[key])
            return

        if isinstance(value, (list, tuple, set)):
            for item in value:
                yield from self._iter_image_candidates(item)
            return

        text = str(value).strip()
        if not text:
            return

        expanded = os.path.expandvars(os.path.expanduser(text))
        normalized = expanded.replace("\\", os.sep)
        yield normalized

        if not os.path.isabs(normalized):
            campaign_dir = ConfigHelper.get_campaign_dir()
            if campaign_dir:
                yield os.path.join(campaign_dir, normalized)
            if PORTRAIT_FOLDER:
                normalized_lower = normalized.replace("\\", "/").lower()
                if not normalized_lower.startswith("assets/"):
                    yield os.path.join(PORTRAIT_FOLDER, normalized)

    def _resolve_existing_image_path(self, portrait_path):
        seen = set()
        for candidate in self._iter_image_candidates(portrait_path):
            if not candidate:
                continue
            normalized = os.path.normpath(candidate)
            if normalized in seen:
                continue
            seen.add(normalized)
            if os.path.exists(normalized):
                return normalized
        return None

    def load_portrait(self, portrait_path, node_tag):
        resolved_path = self._resolve_existing_image_path(portrait_path)
        if not resolved_path:
            return None, (0, 0)
        try:
            with Image.open(resolved_path) as pil_img:
                img = pil_img.copy()
            resample_method = getattr(Image, "Resampling", Image).LANCZOS
            img.thumbnail(MAX_PORTRAIT_SIZE, resample_method)
            portrait_image = ImageTk.PhotoImage(img, master=self.canvas)
            self.node_images[node_tag] = portrait_image
            return portrait_image, img.size
        except Exception as e:
            print(f"Error loading portrait for {node_tag}: {e}")
            return None, (0, 0)

    def load_portrait_scaled(self, portrait_path, node_tag, scale=1.0):
        resolved_path = self._resolve_existing_image_path(portrait_path)
        if not resolved_path:
            return None, (0, 0)
        try:
            with Image.open(resolved_path) as pil_img:
                img = pil_img.copy()
            size = int(MAX_PORTRAIT_SIZE[0] * scale), int(MAX_PORTRAIT_SIZE[1] * scale)
            resample_method = getattr(Image, "Resampling", Image).LANCZOS
            img.thumbnail(size, resample_method)
            portrait_image = ImageTk.PhotoImage(img, master=self.canvas)
            self.node_images[node_tag] = portrait_image
            return portrait_image, img.size
        except Exception as e:
            print(f"Error loading portrait for {node_tag}: {e}")
            return None, (0, 0)

    def load_thumbnail(self, portrait_path, cache_key, size):
        resolved_path = self._resolve_existing_image_path(portrait_path)
        if not resolved_path:
            return None
        try:
            with Image.open(resolved_path) as pil_img:
                img = pil_img.copy()
            resample_method = getattr(Image, "Resampling", Image).LANCZOS
            img.thumbnail(size, resample_method)
            thumb = ImageTk.PhotoImage(img, master=self.canvas)
            self.node_images[cache_key] = thumb
            return thumb
        except Exception as exc:
            print(f"Error loading portrait thumbnail '{portrait_path}': {exc}")
            return None

    def _entity_placeholder_color(self, entity_type):
        base = (entity_type or "").lower()
        color_map = {
            "npc": "#3f6fb5",
            "creature": "#b85a4a",
            "monster": "#b85a4a",
            "place": "#4f8750",
            "location": "#4f8750",
        }
        return color_map.get(base, "#666666")

    def _load_default_type_icons(self):
        self.type_icons.clear()
        self._scaled_type_icons.clear()
        for icon_type, path in self.type_icon_paths.items():
            icon = self.load_icon(path, 32, 0.6)
            if icon:
                self.type_icons[icon_type] = icon
                self._scaled_type_icons[(icon_type, 32)] = icon

    def _get_scaled_type_icon(self, entity_type, size):
        entity_key = (entity_type or "").lower()
        if not entity_key:
            return None
        try:
            target_size = int(size)
        except (TypeError, ValueError):
            return None
        if target_size <= 0:
            return None
        cache_key = (entity_key, target_size)
        if cache_key in self._scaled_type_icons:
            return self._scaled_type_icons[cache_key]
        path = self.type_icon_paths.get(entity_key)
        if not path:
            return None
        icon = self.load_icon(path, target_size, 0.6)
        if icon:
            self._scaled_type_icons[cache_key] = icon
        return icon

    def draw_nodes(self):

        scale = self.canvas_scale

        GAP = int(5 * scale)
        PAD = int(10 * scale)

        # Prepare node_bboxes
        if not hasattr(self, "node_bboxes"):
            self.node_bboxes = {}
        else:
            self.node_bboxes.clear()

        for node in self.graph["nodes"]:
            node_type = node["type"]
            node_name = node["name"]
            node_tag = self._build_tag(node_type, node_name)
            x, y = node["x"], node["y"]
            data = node.get("data", {}) or {}
            title_text = node_name

            if node_type == "scene":
                self._draw_scene_card(node, scale)
                continue

            entity_entries = []

            if node_type == "scenario":
                summary = data.get("Summary", "")
                secret  = data.get("Secret", "")
                body_text = f"{summary}\nSecrets: {secret}" if secret else summary
            elif node_type == "scene":
                raw_text = data.get("Text") or data.get("text") or ""
                body_text = clean_longtext(raw_text, max_length=1200)
                body_text = body_text.strip()
                if len(body_text) > 700:
                    trimmed = body_text[:700]
                    cut = trimmed.rfind(" ")
                    if cut > 400:
                        trimmed = trimmed[:cut]
                    body_text = trimmed.rstrip() + "..."
                if not body_text:
                    body_text = "No scene notes provided."
                entities_raw = data.get("Entities") or data.get("entities") or []
                if isinstance(entities_raw, list):
                    entity_entries = [ent for ent in entities_raw if isinstance(ent, dict)]
                else:
                    entity_entries = []
            elif node_type == "place":
                desc   = data.get("Description", "")
                secret = data.get("Secret", "")
                body_text = f"{desc}\nSecret: {secret}" if secret else desc
            elif node_type == "creature":
                stats     = data.get("Stats", {})
                stats_text = stats.get("text", "No Stats") if isinstance(stats, dict) else str(stats)
                weakness  = data.get("Weakness", "")
                body_text = f"Stats: {stats_text}\nWeakness: {weakness}" if weakness else f"Stats: {stats_text}"
            else:
                traits = data.get("Traits", "")
                secret = data.get("Secret", "")
                body_text = f"{traits}\nSecret: {secret}" if secret else traits

            if node_type == "scene" and entity_entries:
                max_entities = 8
                if len(entity_entries) > max_entities:
                    entity_entries = entity_entries[:max_entities]
            else:
                entity_entries = entity_entries or []

            # Load portrait if applicable
            portrait = None
            p_w = p_h = 0
            if node_type in ["npc", "creature"]:
                portrait, (p_w, p_h) = self.load_portrait_scaled(
                    data.get("Portrait", ""),
                    node_tag,
                    scale
                )

            # Compute wrap width
            desired_chars_per_line = 45 if node_type == "scene" else 40
            avg_char_width = 7
            wrap_width = max(90, int(desired_chars_per_line * avg_char_width))
            if portrait and p_w > 0:
                wrap_width = max(wrap_width, 160)

            # Fonts
            title_font = tkFont.Font(family="Arial",
                                    size=max(1, int(10 * scale)),
                                    weight="bold")
            body_font = tkFont.Font(family="Arial",
                                    size=max(1, int(9 * scale)))

            thumb_size = max(48, int(80 * scale))
            thumb_gap = max(4, int(6 * scale))
            icons_height = thumb_size if entity_entries else 0
            icon_row_width = (
                len(entity_entries) * thumb_size
                + (len(entity_entries) - 1) * thumb_gap if entity_entries else 0
            )

            # Measure text heights
            title_h = self._measure_text_height(title_text, title_font, wrap_width)
            body_h  = self._measure_text_height(body_text,  body_font,  wrap_width)
            gap     = int(4 * scale)
            text_h  = title_h + gap + body_h

            # Node content size
            content_width  = max(p_w, wrap_width, icon_row_width)
            content_height = p_h + (GAP if portrait else 0) + text_h
            if entity_entries:
                content_height += GAP + icons_height
            min_w = content_width + 2 * PAD
            min_h = content_height + 2 * PAD

            # === BACKGROUND IMAGE: Post-it ===
            if self.postit_base:
                orig_w, orig_h = self.postit_base.size

                # scale so the post-it is at least as big as our minimum box
                scale_factor = max(min_w / orig_w, min_h / orig_h)
                node_width  = int(orig_w * scale_factor)
                node_height = int(orig_h * scale_factor)

                # resize with preserved aspect ratio
                scaled = self.postit_base.resize(
                    (node_width, node_height),
                    Image.Resampling.LANCZOS
                )

                # create PhotoImage and stash it
                photo = ImageTk.PhotoImage(scaled, master=self.canvas)
                self.node_holder_images[node_tag] = photo

                # draw the background post-it
                self.canvas.create_image(
                    x, y,
                    image=photo,
                    anchor="center",
                    tags=("node", node_tag)
                )

                # -- NEW: draw the semitransparent watermark icon --
                icon = self.type_icons.get(node_type)
                if icon:
                    # compute top-left corner of the post-it
                    left = x - node_width  / 2
                    top  = y - node_height / 2
                    # margin inside the pad
                    margin = int(8 * scale)
                    icon_x = left + margin + icon.width()//2
                    icon_y = top  + margin + icon.height()//2
                    self.canvas.create_image(
                        icon_x, icon_y,
                        image=icon,
                        anchor="center",
                        tags=("node", node_tag)
                    )

            else:
                # fallback to plain rectangle
                node_width, node_height = min_w, min_h
                rect = self.canvas.create_rectangle(
                    x - node_width/2, y - node_height/2,
                    x + node_width/2, y + node_height/2,
                    fill=node.get("color","white"),
                    outline="black",
                    tags=("node", node_tag)
                )
                self.node_rectangles[node_tag] = rect

            # === PIN (unchanged) ===
            if hasattr(self, "pin_image") and self.pin_image:
                self.canvas.create_image(
                    x,
                    y - node_height // 2 - 10,
                    image=self.pin_image,
                    anchor="n",
                    tags=("node", node_tag)
                )

            # Compute content start coordinates
            left = x - node_width/2
            top  = y - node_height/2

            # 1) Portrait at top center
            if portrait and p_w > 0:
                portrait_x = x
                portrait_y = top + PAD + p_h/2 + 10
                self.canvas.create_image(
                    portrait_x, portrait_y,
                    image=portrait,
                    anchor="center",
                    tags=("node", node_tag)
                )
                text_top = portrait_y + p_h/2 + GAP
            else:
                text_top = top + PAD

            # 2) Title text
            title_id = self.canvas.create_text(
                x,
                text_top + title_h/2 + 10,
                text=title_text,
                font=title_font,
                fill="black",
                width=wrap_width,
                anchor="center",
                tags=("node", node_tag)
            )

            # 3) Body text
            body_id = self.canvas.create_text(
                x,
                text_top + title_h + gap + body_h/2 + 10,
                text=body_text,
                font=body_font,
                fill="black",
                width=wrap_width,
                anchor="center",
                tags=("node", node_tag)
            )

            if entity_entries:
                text_bottom = text_top + title_h + gap + body_h + 10
                row_width = icon_row_width
                row_left = x - row_width / 2
                icons_y = text_bottom + GAP + icons_height / 2
                for idx, entity in enumerate(entity_entries):
                    name = entity.get("name") or entity.get("Name") or ""
                    portrait_path = self._resolve_scene_entity_portrait(entity)
                    resolved_portrait_path = (
                        self._resolve_existing_image_path(portrait_path)
                        if portrait_path
                        else None
                    )
                    thumb_key = f"{node_tag}_thumb_{idx}"
                    icon = None
                    if portrait_path:
                        icon = self.load_thumbnail(portrait_path, thumb_key, (thumb_size, thumb_size))
                    entity_type_value = entity.get("type") or entity.get("Type") or ""
                    entity_type = (entity_type_value or "").lower()
                    if icon is None:
                        icon = self._get_scaled_type_icon(entity_type, thumb_size)
                        if icon is not None:
                            self.node_images[thumb_key] = icon
                    tooltip_synopsis = self._get_entity_synopsis_for_display(entity)
                    tooltip_info = {
                        "name": name,
                        "type": entity_type_value or entity.get("type") or "",
                        "synopsis": tooltip_synopsis,
                    }
                    if portrait_path:
                        tooltip_info["portrait_path"] = (
                            resolved_portrait_path or portrait_path
                        )
                    entity_tag = f"{node_tag}_entity_{idx}"
                    icon_x = row_left + idx * (thumb_size + thumb_gap) + thumb_size / 2
                    if icon is not None:
                        self.canvas.create_image(
                            icon_x,
                            icons_y,
                            image=icon,
                            anchor="center",
                            tags=("node", node_tag, entity_tag)
                        )
                        self._bind_entity_tooltip(entity_tag, tooltip_info)
                    else:
                        color = self._entity_placeholder_color(entity_type_value)
                        radius = thumb_size / 2
                        self.canvas.create_oval(
                            icon_x - radius,
                            icons_y - radius,
                            icon_x + radius,
                            icons_y + radius,
                            fill=color,
                            outline="",
                            tags=("node", node_tag, entity_tag)
                        )
                        initial = (name or "?")[0].upper()
                        marker_font = tkFont.Font(family="Arial", size=max(1, int(10 * scale)), weight="bold")
                        self.canvas.create_text(
                            icon_x,
                            icons_y,
                            text=initial,
                            font=marker_font,
                            fill="white",
                            tags=("node", node_tag, entity_tag)
                        )
                        self._bind_entity_tooltip(entity_tag, tooltip_info)

            # Record bounding box for hit-testing
            self.node_bboxes[node_tag] = (
                x - node_width / 2,
                y - node_height/2,
                x + node_width / 2,
                y + node_height/2
            )

    def draw_links(self):
        self.canvas_link_items = {}
        link_groups = {}
        for link in self.graph.get("links", []):
            key = (link.get("from"), link.get("to"))
            link_groups.setdefault(key, []).append(link)

        slot_lookup = {}
        for group in link_groups.values():
            total = len(group)
            for idx, grouped_link in enumerate(group):
                slot_lookup[id(grouped_link)] = (idx, total)

        for link in self.graph.get("links", []):
            slot_index, slot_count = slot_lookup.get(id(link), (0, 1))
            self.draw_one_link(link, slot_index, slot_count)
        self.canvas.tag_lower("link_line")
        self.canvas.tag_raise("link_label")

    def _draw_scene_card(self, node, scale):
        node_name = node.get("name", "Scene")
        node_tag = self._build_tag("scene", node_name)
        x, y = node.get("x", 0), node.get("y", 0)
        data = node.get("data", {}) or {}

        lookup_entry = (self.scene_flow_scene_lookup or {}).get(node_tag)
        source_entry = data.get("SourceEntry")
        if lookup_entry and not source_entry:
            source_entry = lookup_entry.get("source_entry")
        explicit_type = (
            data.get("SceneType")
            or data.get("SceneTypeLabel")
            or data.get("Type")
        )

        full_text = ""
        if lookup_entry and lookup_entry.get("text"):
            full_text = lookup_entry.get("text")
        full_text = full_text or data.get("FullText") or data.get("Text") or data.get("text") or ""

        entity_entries = []
        if lookup_entry and isinstance(lookup_entry.get("entities"), list):
            entity_entries = lookup_entry.get("entities")
        elif isinstance(data.get("Entities"), list):
            entity_entries = data.get("Entities")

        card_size_key = (data.get("CardSize") or data.get("Size") or self._determine_scene_card_size(full_text, len(entity_entries)) or "M")
        card_size_key = str(card_size_key).upper()
        card_width = int(SCENE_CARD_WIDTHS.get(card_size_key, SCENE_CARD_WIDTHS["M"]) * scale)

        header_height = max(int(40 * scale), 32)
        padding_x = max(int(16 * scale), 12)
        body_padding_y = max(int(12 * scale), 10)
        body_wrap_width = max(card_width - 2 * padding_x, int(160 * scale))

        bullet_lines, truncated = self._summarize_scene_text(full_text, max_lines=4)
        bullet_lines = [self._truncate_line(line, 96) for line in bullet_lines]
        more_line_needed = truncated
        if more_line_needed and len(bullet_lines) >= 4:
            bullet_lines = bullet_lines[:3]

        if not bullet_lines:
            bullet_lines = ["No scene notes provided."]
            more_line_needed = False

        bullet_text = "\n".join(f"• {line}" for line in bullet_lines)
        body_font = tkFont.Font(family="Arial", size=max(1, int(10 * scale)))
        more_font = tkFont.Font(family="Arial", size=max(1, int(10 * scale)), slant="italic")
        body_text_height = self._measure_text_height(bullet_text, body_font, body_wrap_width)
        more_line_height = self._measure_text_height("• More…", more_font, body_wrap_width) if more_line_needed else 0
        more_line_spacing = int(4 * scale) if more_line_needed else 0
        body_height = body_padding_y * 2 + body_text_height + (more_line_height + more_line_spacing if more_line_needed else 0)

        chip_entities = [
            ent
            for ent in (entity_entries or [])
            if isinstance(ent, dict)
            and (ent.get("type") or "").lower() in {"npc", "creature", "place"}
        ]
        chip_count = min(len(chip_entities), 6)
        chip_size = max(int(32 * scale), 24)
        chip_gap = max(int(8 * scale), 4)
        chip_vertical_padding = max(int(8 * scale), 4)
        chips_height = chip_vertical_padding * 2 + chip_size if chip_count else 0

        badge_font = tkFont.Font(family="Arial", size=max(1, int(9 * scale)), weight="bold")
        badge_height = max(int(24 * scale), 18)
        badge_gap = max(int(6 * scale), 4)
        badge_inner_pad = max(int(8 * scale), 4)
        badges = self._extract_scene_badges(source_entry or data)
        badge_texts = [f"{badge['label']}: {badge['value']}" for badge in badges]
        layout_width = max(card_width - 2 * padding_x, int(160 * scale))
        badge_section_height = 0
        badge_positions = []
        if badge_texts:
            badge_section_height, badge_positions = self._compute_badge_layout(
                badge_texts,
                badge_font,
                layout_width,
                badge_height,
                badge_gap,
                badge_inner_pad,
            )
        footer_padding = max(int(10 * scale), 6)
        footer_height = badge_section_height + 2 * footer_padding if badge_positions else 0

        card_height = header_height + body_height + chips_height + footer_height
        left = x - card_width / 2
        top = y - card_height / 2
        right = x + card_width / 2
        bottom = y + card_height / 2

        self.canvas.create_rectangle(
            left,
            top,
            right,
            bottom,
            fill=SCENE_CARD_BG,
            outline=SCENE_CARD_BORDER,
            width=max(1, int(1 * scale)),
            tags=("node", node_tag, "scene_card"),
        )

        type_label, header_color, _ = self._resolve_scene_type_style(source_entry or data, node.get("color"), explicit_type)
        header_rect = self.canvas.create_rectangle(
            left,
            top,
            right,
            top + header_height,
            fill=header_color,
            outline="",
            tags=("node", node_tag, "scene_card_header"),
        )
        self.node_rectangles[node_tag] = header_rect

        header_font = tkFont.Font(family="Arial", size=max(1, int(12 * scale)), weight="bold")
        type_font = tkFont.Font(family="Arial", size=max(1, int(10 * scale)), weight="bold")

        type_text = type_label.upper() if type_label else ""
        type_width = type_font.measure(type_text) if type_text else 0
        available_title_width = card_width - 2 * padding_x - (type_width + (int(12 * scale) if type_text else 0))
        approx_chars = max(int(available_title_width / max(6 * scale, 1)), 12)
        title_display = self._truncate_line(node_name, approx_chars)

        self.canvas.create_text(
            left + padding_x,
            top + header_height / 2,
            text=title_display,
            font=header_font,
            fill="#F8FAFC",
            anchor="w",
            width=available_title_width,
            tags=("node", node_tag),
        )
        if type_text:
            self.canvas.create_text(
                right - padding_x,
                top + header_height / 2,
                text=type_text,
                font=type_font,
                fill="#F8FAFC",
                anchor="e",
                tags=("node", node_tag),
            )

        self.canvas.create_line(
            left,
            top + header_height,
            right,
            top + header_height,
            fill=SCENE_CARD_BORDER,
            width=max(1, int(1 * scale)),
            tags=("node", node_tag),
        )

        body_top = top + header_height
        body_text_top = body_top + body_padding_y
        self.canvas.create_text(
            left + padding_x,
            body_text_top,
            text=bullet_text,
            font=body_font,
            fill="#E2E8F0",
            width=body_wrap_width,
            anchor="nw",
            tags=("node", node_tag),
        )
        text_drawn_height = self._measure_text_height(bullet_text, body_font, body_wrap_width)
        current_y = body_text_top + text_drawn_height
        if more_line_needed:
            current_y += more_line_spacing
            self.canvas.create_text(
                left + padding_x,
                current_y,
                text="• More…",
                font=more_font,
                fill="#C7D2FE",
                anchor="nw",
                tags=("node", node_tag, f"{node_tag}_more"),
            )
            current_y += more_line_height
        current_y = body_top + body_height

        if chip_count:
            chips_top = body_top + body_height
            chip_center_y = chips_top + chip_vertical_padding + chip_size / 2
            row_width = chip_count * chip_size + (chip_count - 1) * chip_gap
            chip_left = x - row_width / 2
            for idx, entity in enumerate(chip_entities[:chip_count]):
                chip_x = chip_left + idx * (chip_size + chip_gap) + chip_size / 2
                entity_tag = f"{node_tag}_entity_{idx}"
                portrait_path = entity.get("portrait") or self._resolve_scene_entity_portrait(entity)
                thumb_key = f"{node_tag}_chip_{idx}"
                bg_left = chip_x - chip_size / 2
                bg_top = chip_center_y - chip_size / 2
                bg_right = chip_x + chip_size / 2
                bg_bottom = chip_center_y + chip_size / 2
                self.canvas.create_rectangle(
                    bg_left,
                    bg_top,
                    bg_right,
                    bg_bottom,
                    fill="#1F2933",
                    outline="#475569",
                    width=max(1, int(1 * scale)),
                    tags=("node", node_tag, entity_tag),
                )
                icon = None
                if portrait_path:
                    icon = self.load_thumbnail(portrait_path, thumb_key, (chip_size, chip_size))
                if icon:
                    self.node_images[thumb_key] = icon
                    self.canvas.create_image(
                        chip_x,
                        chip_center_y,
                        image=icon,
                        anchor="center",
                        tags=("node", node_tag, entity_tag),
                    )
                else:
                    color = self._entity_placeholder_color(entity.get("type"))
                    self.canvas.create_oval(
                        bg_left,
                        bg_top,
                        bg_right,
                        bg_bottom,
                        fill=color,
                        outline="",
                        tags=("node", node_tag, entity_tag),
                    )
                    marker_font = tkFont.Font(family="Arial", size=max(1, int(10 * scale)), weight="bold")
                    initial = (entity.get("name") or "?")[0].upper()
                    self.canvas.create_text(
                        chip_x,
                        chip_center_y,
                        text=initial,
                        font=marker_font,
                        fill="#FFFFFF",
                        tags=("node", node_tag, entity_tag),
                    )
                tooltip_info = {
                    "name": entity.get("name") or "",
                    "type": entity.get("type") or "",
                    "synopsis": entity.get("synopsis") or "",
                }
                resolved_portrait_path = None
                if portrait_path:
                    resolved_portrait_path = self._resolve_existing_image_path(portrait_path)
                if portrait_path:
                    tooltip_info["portrait_path"] = (
                        resolved_portrait_path or portrait_path
                    )
                self._bind_entity_tooltip(entity_tag, tooltip_info)

        if badge_positions:
            badge_area_left = left + padding_x
            badge_area_top = bottom - footer_height + footer_padding
            for (offset_x, offset_y, badge_width), badge_text in zip(badge_positions, badge_texts):
                rect_left = badge_area_left + offset_x
                rect_top = badge_area_top + offset_y
                rect_right = rect_left + badge_width
                rect_bottom = rect_top + badge_height
                self.canvas.create_rectangle(
                    rect_left,
                    rect_top,
                    rect_right,
                    rect_bottom,
                    fill="#2F3545",
                    outline="#4A5161",
                    width=max(1, int(1 * scale)),
                    tags=("node", node_tag),
                )
                self.canvas.create_text(
                    rect_left + badge_width / 2,
                    rect_top + badge_height / 2,
                    text=badge_text,
                    font=badge_font,
                    fill="#E2E8F0",
                    anchor="c",
                    tags=("node", node_tag),
                )

        self.node_bboxes[node_tag] = (left, top, right, bottom)

    def draw_one_link(self, link, slot_index=0, slot_count=1):
        tag_from = link["from"]
        tag_to = link["to"]
        x1, y1 = self.node_positions.get(tag_from, (0, 0))
        x2, y2 = self.node_positions.get(tag_to, (0, 0))
        default_line_color = "#5BB8FF"
        line_color = (
            link.get("line_color")
            or link.get("color")
            or default_line_color
        )
        try:
            line_width = float(link.get("line_width") or link.get("width") or 2)
        except (TypeError, ValueError):
            line_width = 2

        line_id = self.canvas.create_line(
            x1, y1, x2, y2,
            fill=line_color,
            width=line_width,
            tags=("link", "link_line")
        )
        self.canvas.tag_lower(line_id)
        self.canvas_link_items[line_id] = link

        text = (link.get("text") or "").strip()
        if text:
            mid_x = (x1 + x2) / 2
            mid_y = (y1 + y2) / 2
            dx = x2 - x1
            dy = y2 - y1
            length = math.hypot(dx, dy) or 1.0
            perp_unit_x = -dy / length
            perp_unit_y = dx / length
            tangent_unit_x = dx / length
            tangent_unit_y = dy / length
            base_offset = 18
            label_x = mid_x + perp_unit_x * base_offset
            label_y = mid_y + perp_unit_y * base_offset
            if slot_count > 1:
                slot_position = slot_index - (slot_count - 1) / 2.0
                spacing = max(36, 24 * self.canvas_scale)
                label_x += tangent_unit_x * spacing * slot_position
                label_y += tangent_unit_y * spacing * slot_position
            default_font_size = max(8, int(10 * self.canvas_scale))

            font_spec = link.get("label_font") or link.get("font")
            if isinstance(font_spec, (tuple, list)) and font_spec:
                family = font_spec[0]
                size = None
                weight = None
                if len(font_spec) > 1:
                    try:
                        size = int(font_spec[1])
                    except (TypeError, ValueError):
                        size = None
                if len(font_spec) > 2:
                    weight = font_spec[2]
            else:
                family = link.get("label_font_family") or link.get("font_family") or "Arial"
                try:
                    size = int(link.get("label_font_size") or link.get("font_size") or default_font_size)
                except (TypeError, ValueError):
                    size = default_font_size
                weight = link.get("label_font_weight") or link.get("font_weight") or "bold"

            if size is None:
                size = default_font_size
            if not family:
                family = "Arial"
            if not weight:
                weight = "bold"

            label_font = tkFont.Font(family=family, size=size, weight=weight)
            label_color = link.get("label_color") or link.get("text_color") or "#FFFFFF"
            label_id = self.canvas.create_text(
                label_x,
                label_y,
                text=text,
                font=label_font,
                fill=label_color,
                width=180,
                justify="center",
                tags=("link", "link_label")
            )
            self.canvas_link_items[label_id] = link

    def start_drag(self, event):
        x = self.canvas.canvasx(event.x)
        y = self.canvas.canvasy(event.y)
        items = self.canvas.find_closest(x, y)
        if not items:
            return
        item_id = items[0]
        tags = self.canvas.gettags(item_id)
        if "link" in tags:
            self.selected_node = None
            self.drag_start = None
            return
        node_tag = next((t for t in tags if t.startswith("scenario_")
                        or t.startswith("npc_")
                        or t.startswith("creature_")
                        or t.startswith("place_")
                        or t.startswith("scene_")), None)
        if node_tag:
            self.selected_node = node_tag
            self.selected_items = self.canvas.find_withtag(node_tag)
            self.drag_start = (x, y)
            self._show_node_detail(node_tag)
        else:
            self.selected_node = None
            self.drag_start = None

    def on_drag(self, event):
        if not self.selected_node or not self.drag_start:
            return

        # 1) canvas coords & delta
        x = self.canvas.canvasx(event.x)
        y = self.canvas.canvasy(event.y)
        dx = x - self.drag_start[0]
        dy = y - self.drag_start[1]
        if dx == 0 and dy == 0:
            return

        # 2) move only the selected items
        for item_id in self.selected_items:
            self.canvas.move(item_id, dx, dy)

        # 3) update position in memory
        old_x, old_y = self.node_positions[self.selected_node]
        new_pos = (old_x + dx, old_y + dy)
        self.node_positions[self.selected_node] = new_pos
        for node in self.graph["nodes"]:
            tag = self._build_tag(node.get('type', ''), node.get('name', ''))
            if tag == self.selected_node:
                node["x"], node["y"] = new_pos
                break

        # 4) redraw just the links
        self.canvas.delete("link")
        self.draw_links()                   # draws + tag_lower("link") :contentReference[oaicite:0]{index=0}:contentReference[oaicite:1]{index=1}

        # 5) **re-stack** them above the background
        self.canvas.tag_lower("background")
        self.canvas.tag_raise("link", "background")
        # (optional) self.canvas.tag_raise("node")

        # 6) reset drag origin
        self.drag_start = (x, y)

    def on_double_click(self, event):
        x = self.canvas.canvasx(event.x)
        y = self.canvas.canvasy(event.y)
        items = self.canvas.find_closest(x, y)
        if not items:
            return
        item_id = items[0]
        tags = self.canvas.gettags(item_id)
        if "link" in tags:
            self.edit_link_text(item_id)
            return
        node_tag = None
        for t in tags:
            if t.startswith("scenario_") or t.startswith("npc_") or t.startswith("creature_") or t.startswith("place_") or t.startswith("faction_"):
                node_tag = t
                break
        if not node_tag:
            return
        if node_tag.startswith("scenario_"):
            entity_type = "scenarios"
            entity_name = node_tag.replace("scenario_", "").replace("_", " ")
            entity = self.scenario
            wrapper=self.scenario_wrapper
        elif node_tag.startswith("npc_"):
            entity_type = "NPCs"
            entity_name = node_tag.replace("npc_", "").replace("_", " ")
            entity = self.npcs.get(entity_name)
            wrapper=self.npc_wrapper
        elif node_tag.startswith("creature_"):
            entity_type = "Creatures"
            entity_name = node_tag.replace("creature_", "").replace("_", " ")
            entity = self.creatures.get(entity_name)
            wrapper=self.creature_wrapper
            
        elif node_tag.startswith("place_"):
            entity_type = "Places"
            entity_name = node_tag.replace("place_", "").replace("_", " ")
            entity = self.places.get(entity_name)
            wrapper=self.place_wrapper
        elif node_tag.startswith("faction_"):
            entity_type = "Factions"
            entity_name = node_tag.replace("faction_", "").replace("_", " ")
            entity = self.factions.get(entity_name)
            wrapper=self.faction_wrapper
        else:
            return

        if not entity:
            messagebox.showerror("Error", f"{entity_type[:-1]} '{entity_name}' not found.")
            return

        template = load_template(entity_type.lower())
        GenericEditorWindow(None, entity, template,wrapper)

    def on_right_click(self, event):
        x = self.canvas.canvasx(event.x)
        y = self.canvas.canvasy(event.y)
        items = self.canvas.find_closest(x, y)
        if not items:
            return
        item_id = items[0]
        tags = self.canvas.gettags(item_id)
        if "link" in tags:
            return
        node_tag = next((t for t in tags if t.startswith("scenario_")
                        or t.startswith("npc_")
                        or t.startswith("creature_")
                        or t.startswith("place_")), None)
        if node_tag:
            self.selected_node = node_tag
            self.show_node_menu(x, y)

    def _on_mousewheel_y(self, event):
        if self.canvas.yview() == (0.0, 1.0):  # No scrolling available
            return
        if event.num == 4 or event.delta > 0:
            self.canvas.yview_scroll(-1, "units")
        elif event.num == 5 or event.delta < 0:
            self.canvas.yview_scroll(1, "units")

    def _on_mousewheel_x(self, event):
        if self.canvas.xview() == (0.0, 1.0):  # No scrolling available
            return
        if event.num == 4 or event.delta > 0:
            self.canvas.xview_scroll(-1, "units")
        elif event.num == 5 or event.delta < 0:
            self.canvas.xview_scroll(1, "units")

    def _start_canvas_pan(self, event):
        self._is_panning = True
        self.canvas.scan_mark(event.x, event.y)

    def _do_canvas_pan(self, event):
        if not self._is_panning:
            return
        self.canvas.scan_dragto(event.x, event.y, gain=1)

    def _end_canvas_pan(self, _event):
        self._is_panning = False

    def show_node_menu(self, x, y):
        node_menu = Menu(self.canvas, tearoff=0)
        node_menu.add_command(label="Delete Node", command=self.delete_node)
        node_menu.add_separator()
        node_menu.add_command(label="Change Color", command=lambda: self.show_color_menu(x, y))
        if self.selected_node and (self.selected_node.startswith("npc_") or self.selected_node.startswith("creature_")):
            node_menu.add_command(label="Display Portrait", command=self.display_portrait_window)
        record = None
        entity_name = None
        if self.selected_node:
            if self.selected_node.startswith("npc_"):
                entity_name = self.selected_node.replace("npc_", "").replace("_", " ")
                record = self.npcs.get(entity_name, {})
            elif self.selected_node.startswith("creature_"):
                entity_name = self.selected_node.replace("creature_", "").replace("_", " ")
                record = self.creatures.get(entity_name, {})
            elif self.selected_node.startswith("place_"):
                entity_name = self.selected_node.replace("place_", "").replace("_", " ")
                record = self.places.get(entity_name, {})
        audio_value = self._get_entity_audio(record)
        if audio_value:
            node_menu.add_separator()
            node_menu.add_command(
                label="Play Audio",
                command=lambda n=entity_name, r=record: self._play_entity_audio(r, n),
            )
            node_menu.add_command(label="Stop Audio", command=stop_entity_audio)
        node_menu.post(int(x), int(y))

    def _get_entity_audio(self, record):
        return get_entity_audio_value(record)

    def _play_entity_audio(self, record, name):
        audio_value = self._get_entity_audio(record)
        if not audio_value:
            messagebox.showinfo("Audio", "No audio file configured for this entity.")
            return
        label = name or "Entity"
        if not play_entity_audio(audio_value, entity_label=str(label)):
            messagebox.showwarning("Audio", f"Unable to play audio for {label}.")

    def show_color_menu(self, x, y):
        COLORS = [
            "red", "green", "blue", "yellow", "purple",
            "orange", "pink", "cyan", "magenta", "lightgray"
        ]
        color_menu = Menu(self.canvas, tearoff=0)
        for color in COLORS:
            color_menu.add_command(label=color, command=lambda c=color: self.change_node_color(c))
        color_menu.post(int(x), int(y))

    def change_node_color(self, color):
        if not self.selected_node:
            return
        rect_id = self.node_rectangles.get(self.selected_node)
        if rect_id:
            self.canvas.itemconfig(rect_id, fill=color)
        for node in self.graph["nodes"]:
            tag = self._build_tag(node.get('type', ''), node.get('name', ''))
            if tag == self.selected_node:
                node["color"] = color
                break
        self.draw_graph()

    def delete_node(self):
        if not self.selected_node:
            return
        node_name = self.selected_node.split("_", 1)[-1].replace("_", " ")
        self.graph["nodes"] = [n for n in self.graph["nodes"] if n["name"] != node_name]
        self.graph["links"] = [l for l in self.graph["links"]
                            if l["from"] != self.selected_node and l["to"] != self.selected_node]
        if self.selected_node in self.node_positions:
            del self.node_positions[self.selected_node]
        self.draw_graph()

    def edit_link_text(self, item_id):
        link_record = self.canvas_link_items.get(item_id)
        if not link_record:
            return

        dialog = LinkEditDialog(self, link_record, self.scene_flow_scene_lookup)
        self.wait_window(dialog)
        if not dialog.result:
            return

        new_text = dialog.result.get("text", "").strip()
        target_tag = dialog.result.get("target_tag")
        metadata_payload = dialog.result.get("metadata")

        link_record["text"] = new_text
        link_record.pop("text_auto_generated", None)
        if target_tag:
            link_record["to"] = target_tag
            link_record["target_tag"] = target_tag

        link_data = link_record.get("link_data")
        if not isinstance(link_data, dict):
            link_data = {}
            link_record["link_data"] = link_data

        link_data["text"] = new_text
        link_data.pop("text_auto_generated", None)
        if target_tag:
            link_data["target_tag"] = target_tag
            link_data["target"] = target_tag

        target_scene = None
        if target_tag:
            target_scene = (self.scene_flow_scene_lookup or {}).get(target_tag)

        if target_scene:
            target_index = target_scene.get("index")
            link_record["target_scene_index"] = target_index
            link_data["target_scene_index"] = target_index
            link_data["target_index"] = target_index
        else:
            link_record.pop("target_scene_index", None)
            link_data.pop("target_scene_index", None)
            link_data.pop("target_index", None)

        if metadata_payload is not None:
            link_data["conditions"] = metadata_payload
        else:
            link_data.pop("conditions", None)

        self.canvas.delete("link")
        self.draw_links()
        try:
            self._persist_scene_links()
            self._save_scenario_changes()
        except Exception as exc:
            messagebox.showerror("Save Error", f"Failed to update link text: {exc}")

    def _get_scenario_scenes_list(self):
        scenes_raw = self.scenario.get("Scenes") if self.scenario else None
        if isinstance(scenes_raw, dict):
            if isinstance(scenes_raw.get("Scenes"), list):
                return scenes_raw["Scenes"]
            scenes_raw["Scenes"] = []
            return scenes_raw["Scenes"]
        if isinstance(scenes_raw, list):
            return scenes_raw
        if scenes_raw is None:
            self.scenario["Scenes"] = []
            return self.scenario["Scenes"]
        if isinstance(scenes_raw, str):
            self.scenario["Scenes"] = [scenes_raw]
        else:
            self.scenario["Scenes"] = [scenes_raw]
        return self.scenario["Scenes"]

    def _ensure_scene_entry(self, index):
        scenes_list = self._get_scenario_scenes_list()
        while len(scenes_list) <= index:
            scenes_list.append({})
        entry = scenes_list[index]
        if not isinstance(entry, dict):
            entry = {"Text": entry if isinstance(entry, str) else str(entry)}
            scenes_list[index] = entry
        return entry

    def _persist_scene_links(self):
        if not isinstance(self.scene_flow_scenes, list):
            return
        tag_lookup = self.scene_flow_scene_lookup or {}
        for scene in self.scene_flow_scenes:
            idx = scene.get("index")
            if idx is None:
                continue
            entry = self._ensure_scene_entry(idx)
            links_payload = []
            for link in scene.get("links", []):
                text_val = (link.get("text") or "").strip()
                link_record = {}
                target_scene = None
                target_tag = link.get("target_tag")
                if target_tag:
                    target_scene = tag_lookup.get(target_tag)
                target_idx = link.get("target_scene_index")
                if target_scene is None and isinstance(target_idx, int):
                    target_scene = next(
                        (sc for sc in self.scene_flow_scenes if sc.get("index") == target_idx),
                        None,
                    )
                if target_scene:
                    target_title = target_scene.get("title") or target_scene.get("display_name")
                    if target_title:
                        link_record["Target"] = target_title
                    else:
                        link_record["Target"] = target_scene.get("index", 0) + 1
                    link_record["TargetIndex"] = target_scene.get("index")
                else:
                    raw_target = link.get("target") or link.get("target_key") or link.get("target_index")
                    if isinstance(raw_target, (int, float)):
                        link_record["Target"] = int(raw_target)
                    elif raw_target:
                        link_record["Target"] = raw_target
                if text_val:
                    link_record["Text"] = text_val
                links_payload.append(link_record)
            entry["Links"] = links_payload

    def _save_scenario_changes(self):
        if not self.scenario_wrapper or not self.scenario:
            return
        try:
            items = self.scenario_wrapper.load_items()
            title = self.scenario.get("Title")
            saved = False
            for idx, item in enumerate(items):
                if item.get("Title") == title:
                    items[idx] = self.scenario
                    saved = True
                    break
            if not saved:
                items.append(self.scenario)
            self.scenario_wrapper.save_items(items)
        except Exception as exc:
            raise RuntimeError(exc)

    def save_graph(self):
        file_path = filedialog.asksaveasfilename(defaultextension=".json")
        if file_path:
            for node in self.graph["nodes"]:
                node_tag = self._build_tag(node.get('type', ''), node.get('name', ''))
                x, y = self.node_positions.get(node_tag, (node["x"], node["y"]))
                node["x"], node["y"] = x, y
            with open(file_path, "w", encoding="utf-8") as f:
                json.dump(self.graph, f, indent=2)

    def load_graph(self):
        file_path = filedialog.askopenfilename(filetypes=[("JSON Files", "*.json")])
        if file_path:
            with open(file_path, "r", encoding="utf-8") as f:
                self.graph = json.load(f)
            self.node_positions.clear()
            contains_scene_nodes = any(
                (node.get("type") or "").lower() == "scene"
                for node in self.graph.get("nodes", [])
            )
            if contains_scene_nodes:
                self._show_detail_panel()
            else:
                self._hide_detail_panel()
            self._clear_detail_panel()
            self.scene_flow_scenes = []
            self.scene_flow_scene_lookup = {}
            for node in self.graph["nodes"]:
                node_tag = self._build_tag(node.get('type', ''), node.get('name', ''))
                self.node_positions[node_tag] = (node["x"], node["y"])
            self.draw_graph()
        # Try to find the scenario node and set self.scenario
        scenario_node = next((n for n in self.graph["nodes"] if n["type"] == "scenario"), None)
        if scenario_node:
            title = scenario_node["name"]
            all_scenarios = self.scenario_wrapper.load_items()
            matched = next((s for s in all_scenarios if s.get("Title") == title), None)
            if matched:
                self.scenario = matched
            else:
                print(f"[WARNING] Scenario titled '{title}' not found in data.")
        for node in self.graph["nodes"]:
            tag = self._build_tag(node.get('type', ''), node.get('name', ''))
            self.original_positions[tag] = (node["x"], node["y"])
        
        # --- Scroll to center on the scenario node ---
        self.canvas.update_idletasks()
        scenario_node = next((n for n in self.graph["nodes"] if n["type"] == "scenario"), None)
        if scenario_node:
            tag = self._build_tag("scenario", scenario_node.get('name', ''))
            if tag in self.node_positions:
                x, y = self.node_positions[tag]

                # Get canvas scroll region and view dimensions
                scroll_x0, scroll_y0, scroll_x1, scroll_y1 = self.canvas.bbox("all")
                canvas_width = self.canvas.winfo_width()
                canvas_height = self.canvas.winfo_height()

                # Compute scroll fractions
                scroll_x_frac = max(0.0, min(1.0, (x - canvas_width / 2 - scroll_x0) / (scroll_x1 - scroll_x0)))
                scroll_y_frac = max(0.0, min(1.0, (y - canvas_height / 2 - scroll_y0) / (scroll_y1 - scroll_y0)))

                self.canvas.xview_moveto(scroll_x_frac)
                self.canvas.yview_moveto(scroll_y_frac)
        
        
    def get_state(self):
        return {
            "graph": self.graph,
            "node_positions": self.node_positions,
        }

    def set_state(self, state):
        self.graph = state.get("graph", {})
        self.node_positions = state.get("node_positions", {})
        self.draw_graph()
    def load_icon(self, path, size, opacity):
        if not path or not os.path.exists(path):
            return None
        img = Image.open(path).convert("RGBA").resize((size, size), Image.Resampling.LANCZOS)
        alpha = img.split()[3].point(lambda p: int(p * opacity))
        img.putalpha(alpha)
        return ImageTk.PhotoImage(img, master=self.canvas)
        
def make_watermarked_postit(base_path, icon_path, size=(200,200), icon_size=32, margin=8, opacity=80):
        # 1) load base
        base = Image.open(base_path).convert("RGBA")
        base = base.resize(size, Image.ANTIALIAS)

        # 2) load & prep icon
        icon = Image.open(icon_path).convert("RGBA")
        icon = icon.resize((icon_size, icon_size), Image.ANTIALIAS)
        # tint down alpha
        alpha = icon.split()[3].point(lambda p: p * (opacity/100))
        icon.putalpha(alpha)

        # 3) compute paste coords (bottom-right corner)
        bx, by = base.size
        ix, iy = icon.size
        pos = (bx - ix - margin, by - iy - margin)

        # 4) composite and convert to PhotoImage
        base.paste(icon, pos, icon)
        return ImageTk.PhotoImage(base)

    <|MERGE_RESOLUTION|>--- conflicted
+++ resolved
@@ -216,7 +216,7 @@
         self.npc_wrapper = npc_wrapper
         self.creature_wrapper = creature_wrapper
         self.place_wrapper = place_wrapper
-        self.node_holder_images = {}    # <- keep PhotoImage refs here
+        self.node_holder_images = {}    # ← keep PhotoImage refs here
         self.node_bboxes = {}
         self.node_images = {}  # Prevent garbage collection of PhotoImage objects
         self.overlay_images={}
@@ -1448,13 +1448,15 @@
 
             for link in links:
                 text_auto_generated = bool(link.get("text_auto_generated"))
-                raw_text = (link.get("text") or "").strip()
+                text = (link.get("text") or "").strip()
                 if (
                     text_auto_generated
-                    and self._link_text_matches_target(raw_text, link)
+                    and self._link_text_matches_target(text, link)
                 ):
-                    raw_text = ""
+                    text = ""
                     link["text"] = ""
+                if not text:
+                    text = "Continue"
 
                 target_tag = link.get("target_tag")
                 if not target_tag:
@@ -1470,15 +1472,6 @@
                     continue
 
                 target_scene = tag_lookup.get(target_tag)
-<<<<<<< HEAD
-                display_text = self._resolve_link_display_text(link, raw_text, target_scene)
-
-                key = (from_tag, target_tag, display_text)
-                if key in existing_links:
-                    continue
-                existing_links.add(key)
-=======
->>>>>>> 0c5c7e21
                 if target_scene and not isinstance(link.get("target_index"), int):
                     link["target_index"] = target_scene.get("index")
                 link["target_tag"] = target_tag
@@ -1486,14 +1479,6 @@
                 link["source_scene_index"] = scene.get("index")
                 if target_scene:
                     link["target_scene_index"] = target_scene.get("index")
-<<<<<<< HEAD
-                if display_text and display_text != link.get("text"):
-                    link["text"] = display_text
-                self.graph["links"].append({
-                    "from": from_tag,
-                    "to": target_tag,
-                    "text": display_text,
-=======
 
                 prepared_links.append(
                     {
@@ -1525,7 +1510,6 @@
                     "from": from_tag,
                     "to": item["target_tag"],
                     "text": item["text"],
->>>>>>> 0c5c7e21
                     "source_scene_index": scene.get("index"),
                     "target_scene_index": item["target_scene"].get("index") if item["target_scene"] else None,
                     "link_data": item["link"],
@@ -2277,34 +2261,6 @@
             return ", ".join([part for part in parts if part])
 
         return str(value).strip()
-
-    def _resolve_link_display_text(self, link_record, text_value, target_scene=None, default="Continue"):
-        """Return a human-friendly label for a scene transition."""
-
-        label = (text_value or "").strip()
-        if label:
-            return label
-
-        if isinstance(target_scene, dict):
-            for key in ("title", "display_name"):
-                candidate = target_scene.get(key)
-                if isinstance(candidate, str):
-                    candidate = candidate.strip()
-                    if candidate:
-                        return candidate
-            index_value = target_scene.get("index")
-            if isinstance(index_value, int):
-                return f"Scene {index_value + 1}"
-
-        candidate = self._normalise_link_text_value(link_record.get("target_key"))
-        if candidate:
-            return candidate
-
-        candidate = self._normalise_link_text_value(link_record.get("target"))
-        if candidate:
-            return candidate
-
-        return default
 
     def _link_text_matches_target(self, text, link_record):
         """Return True when the provided label simply mirrors the link target."""
@@ -2762,7 +2718,7 @@
                     tags=("node", node_tag)
                 )
 
-                # -- NEW: draw the semitransparent watermark icon --
+                # ── NEW: draw the semitransparent watermark icon ──
                 icon = self.type_icons.get(node_type)
                 if icon:
                     # compute top-left corner of the post-it
@@ -2921,20 +2877,8 @@
 
     def draw_links(self):
         self.canvas_link_items = {}
-        link_groups = {}
-        for link in self.graph.get("links", []):
-            key = (link.get("from"), link.get("to"))
-            link_groups.setdefault(key, []).append(link)
-
-        slot_lookup = {}
-        for group in link_groups.values():
-            total = len(group)
-            for idx, grouped_link in enumerate(group):
-                slot_lookup[id(grouped_link)] = (idx, total)
-
-        for link in self.graph.get("links", []):
-            slot_index, slot_count = slot_lookup.get(id(link), (0, 1))
-            self.draw_one_link(link, slot_index, slot_count)
+        for link in self.graph["links"]:
+            self.draw_one_link(link)
         self.canvas.tag_lower("link_line")
         self.canvas.tag_raise("link_label")
 
@@ -3223,7 +3167,7 @@
 
         self.node_bboxes[node_tag] = (left, top, right, bottom)
 
-    def draw_one_link(self, link, slot_index=0, slot_count=1):
+    def draw_one_link(self, link):
         tag_from = link["from"]
         tag_to = link["to"]
         x1, y1 = self.node_positions.get(tag_from, (0, 0))
@@ -3254,19 +3198,12 @@
             mid_y = (y1 + y2) / 2
             dx = x2 - x1
             dy = y2 - y1
-            length = math.hypot(dx, dy) or 1.0
-            perp_unit_x = -dy / length
-            perp_unit_y = dx / length
-            tangent_unit_x = dx / length
-            tangent_unit_y = dy / length
-            base_offset = 18
-            label_x = mid_x + perp_unit_x * base_offset
-            label_y = mid_y + perp_unit_y * base_offset
-            if slot_count > 1:
-                slot_position = slot_index - (slot_count - 1) / 2.0
-                spacing = max(36, 24 * self.canvas_scale)
-                label_x += tangent_unit_x * spacing * slot_position
-                label_y += tangent_unit_y * spacing * slot_position
+            length = math.hypot(dx, dy) or 1
+            offset = 18
+            offset_x = -dy / length * offset
+            offset_y = dx / length * offset
+            label_x = mid_x + offset_x
+            label_y = mid_y + offset_y
             default_font_size = max(8, int(10 * self.canvas_scale))
 
             font_spec = link.get("label_font") or link.get("font")
